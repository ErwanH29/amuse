--- conflicted
+++ resolved
@@ -363,11 +363,7 @@
 
     @classmethod
     def setup_class(cls):
-<<<<<<< HEAD
-        print("building...", end=' ')
-=======
         print("building...")
->>>>>>> d4c73eac
         cls.check_can_compile_modules()
         try:
             cls.exefile = compile_tools.build_worker(codestring, cls.get_path_to_results(), ForTestingInterface)
