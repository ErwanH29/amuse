--- conflicted
+++ resolved
@@ -956,13 +956,8 @@
         
         attributes = loaded_particles.collection_attributes
         self.assertAlmostRelativeEquals(attributes.particle.mass, loaded_particles[1].mass)
-<<<<<<< HEAD
-        self.assertAlmostRelativeEquals(attributes.particle.key, loaded_particles[1].key)
-        self.assertEqual(id(attributes.particles), id(loaded_particles))
-=======
         self.assertEquals(attributes.particle.key, loaded_particles[1].key)
         self.assertEquals(id(attributes.particles), id(loaded_particles))
->>>>>>> cd311e00
         self.assertAlmostRelativeEquals(attributes.gridpoint.y, 1.0 | units.km)
         self.assertAlmostRelativeEquals(attributes.grid[0][0].y, 1.0 | units.km)
 
