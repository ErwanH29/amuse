from amuse.test import amusetest

import os
import numpy
import time

from amuse import io
from amuse.io import store
from amuse.io import store_v1
from amuse.io import store_v2
from amuse.units import units
from amuse.units import nbody_system
from amuse.datamodel import Particles
from amuse.datamodel import ParticlesOverlay
from amuse.datamodel import Grid
from amuse.datamodel import ParticlesSuperset




class _AbstractTestStoreHDF(amusetest.TestCase):
    
    def store_factory(self):
        raise NotImplementedError
    
    def store_version(self):
        raise NotImplementedError
        
    def get_version_in_store(self, container):
        raise NotImplementedError
        
    def test1(self):
        test_results_path = self.get_path_to_results()
        output_file = os.path.join(test_results_path, "test1."+self.store_version()+".hdf5")
        if os.path.exists(output_file):
            os.remove(output_file)
        instance = self.store_factory()(output_file)

        number_of_particles = 10
        p = Particles(number_of_particles)
        p.mass = [x * 2.0 for x in range(number_of_particles)] | units.kg
        p.model_time = 2.0 | units.s

        instance.store(p)

        loaded_particles = instance.load()

        loaded_mass_in_kg = loaded_particles.mass.value_in(units.kg)
        previous_mass_in_kg = p.mass.value_in(units.kg)
        for expected, actual in zip(previous_mass_in_kg, loaded_mass_in_kg):
            self.assertEqual(expected, actual)
        
        instance.close()

    def test2(self):
        test_results_path = self.get_path_to_results()
        output_file = os.path.join(test_results_path, "test2."+self.store_version()+".hdf5")
        if os.path.exists(output_file):
            os.remove(output_file)

        instance = self.store_factory()(output_file)
        number_of_particles = 10
        p = Particles(number_of_particles)
        p.mass = [x * 2.0 for x in range(number_of_particles)] | units.kg
        instance.store(p.savepoint(1 | units.Myr))

        p.mass = [x * 4.0 for x in range(number_of_particles)] | units.kg
        instance.store(p.savepoint(2 | units.Myr))
        instance.close()

        instance = self.store_factory()(output_file)
        loaded_particles = instance.load()
        self.assertAlmostRelativeEquals(self.get_version_in_store(loaded_particles).get_timestamp(), 2 | units.Myr)
        self.assertAlmostRelativeEquals(self.get_version_in_store(loaded_particles).previous_state().get_timestamp(), 1 | units.Myr)
        masses = loaded_particles[1].get_timeline_of_attribute("mass")
        self.assertEqual(len(masses), 2)

        instance.close()

    def test3(self):
        test_results_path = self.get_path_to_results()
        output_file = os.path.join(test_results_path, "test3"+self.store_version()+".hdf5")
        if os.path.exists(output_file):
            os.remove(output_file)

        instance = self.store_factory()(output_file)
        number_of_particles = 10
        p = Particles(number_of_particles)
        p.mass = [x * 2.0 for x in range(number_of_particles)] | nbody_system.mass

        instance.store(p.savepoint(1 | nbody_system.time))
        instance.close()

        instance = self.store_factory()(output_file)
        loaded_particles = instance.load()
        self.assertAlmostRelativeEquals(p.mass[1], 2.0 | nbody_system.mass)

        instance.close()



    def test4(self):
        test_results_path = self.get_path_to_results()
        output_file = os.path.join(test_results_path, "test4"+self.store_version()+".hdf5")
        if os.path.exists(output_file):
            os.remove(output_file)

        particles = Particles(10)
        particles.mass = 1.0 | units.kg
        particles.x = 2.0 | units.m
        x = particles.savepoint(2.0 | units.s)

        io.write_set_to_file(x,output_file, format='amuse', version = self.store_version())

        particles_from_file = io.read_set_from_file(output_file, format='amuse', version = self.store_version(), close_file = True)
        particles_in_memory = particles_from_file.copy()

        self.assertAlmostRelativeEquals(particles_in_memory.mass[1], 1.0 | units.kg)

        particles_in_memory.savepoint(4.0 | units.s)

        self.assertAlmostRelativeEquals(particles_from_file.mass[2], 1.0 | units.kg)
    
    def test5(self):
        test_results_path = self.get_path_to_results()
        output_file = os.path.join(test_results_path, "test5_grid"+self.store_version()+".hdf5")
        if os.path.exists(output_file):
            os.remove(output_file)
        instance = self.store_factory()(output_file)
        
        shape = 10, 10, 10
        p = Grid(*shape)
        p.mass = ([x * 2.0 for x in range(p.size)] | units.kg).reshape(shape)
        p.model_time = 2.0 | units.s

        instance.store_grid(p)

        loaded_grid = instance.load_grid()

        self.assertEqual(loaded_grid.shape, shape)
        
        loaded_mass_in_kg = loaded_grid.mass.value_in(units.kg)
        previous_mass_in_kg = p.mass.value_in(units.kg)
        for expected, actual in zip(previous_mass_in_kg, loaded_mass_in_kg):
            self.assertEqual(expected, actual)
        
        instance.close()
    
    def test6(self):
        test_results_path = self.get_path_to_results()
        output_file = os.path.join(test_results_path, "test6_grid"+self.store_version()+".hdf5")
        if os.path.exists(output_file):
            os.remove(output_file)
        instance = self.store_factory()(output_file)
        
        shape = 10, 10, 10
        p = Grid(*shape)
        p.mass = ([x * 2.0 for x in range(p.size)] | units.kg).reshape(shape)
        p.model_time = 2.0 | units.s
        
        instance.store_grid(p.savepoint(1| units.Myr))

        loaded_grid = self.get_version_in_store(instance.load_grid())
        
        self.assertAlmostRelativeEquals(loaded_grid.get_timestamp(), 1| units.Myr)
        
        self.assertEqual(loaded_grid.shape, shape)
        self.assertEqual(loaded_grid[0][0][0].mass, 0 | units.kg)
        self.assertAlmostRelativeEquals(loaded_grid[...,1,1].mass, p[...,1,1].mass)

        instance.close()
        
    def test7(self):
        test_results_path = self.get_path_to_results()
        output_file = os.path.join(test_results_path, "test7"+self.store_version()+".hdf5")
        if os.path.exists(output_file):
            os.remove(output_file)
        instance = self.store_factory()(output_file)

        number_of_particles = 10
        p = Particles(number_of_particles)
        p.mass = [x * 2.0 for x in range(number_of_particles)] | units.kg
        p.model_time = 2.0 | units.s

        instance.store(p)
        instance.close()
    
        instance = self.store_factory()(output_file)
        loaded_particles =  self.get_version_in_store(instance.load())

        loaded_particles.mass = [x * 3.0 for x in range(number_of_particles)] | units.kg
        previous_mass_in_kg = [x * 3.0 for x in range(number_of_particles)]
        instance.close()
        
        instance = self.store_factory()(output_file)
        loaded_particles = instance.load()
        loaded_mass_in_kg = loaded_particles.mass.value_in(units.kg)
        for expected, actual in zip(previous_mass_in_kg, loaded_mass_in_kg):
            self.assertEqual(expected, actual)
        
        instance.close()
        
        instance = self.store_factory()(output_file)
        loaded_particles = self.get_version_in_store(instance.load())
        loaded_particles[2].mass = 44 | units.kg
        instance.close()
        instance = self.store_factory()(output_file)
        loaded_particles = self.get_version_in_store(instance.load())
        self.assertEqual( 44 | units.kg, loaded_particles[2].mass)
        instance.close()
        
    def test8(self):
        test_results_path = self.get_path_to_results()
        output_file = os.path.join(test_results_path, "test8"+self.store_version()+".hdf5")
        if os.path.exists(output_file):
            os.remove(output_file)

        instance = self.store_factory()(output_file)
        number_of_particles = 10
        p = Particles(number_of_particles)
        p.mass = numpy.asarray([x * 2.0 for x in range(number_of_particles)])

        instance.store(p.savepoint(1 | nbody_system.time))
        instance.close()

        instance = self.store_factory()(output_file)
        loaded_particles = instance.load()
        self.assertAlmostRelativeEquals(p.mass[1], 2.0)
        instance.close()
    

    def test9(self):
        test_results_path = self.get_path_to_results()
        output_file = os.path.join(test_results_path, "test9"+self.store_version()+".hdf5")
        if os.path.exists(output_file):
            os.remove(output_file)

        number_of_particles = 10
        p = Particles(number_of_particles)
        p.mass = [x * 2.0 for x in range(number_of_particles)] | units.kg
        p.model_time = 2.0 | units.s

        io.write_set_to_file(
            p,
            output_file,
            "hdf5", 
            timestamp = 2 | units.Myr,
            scale = 1 | units.kg,
            version = self.store_version(),
            close_file = True
        )
        
        loaded_particles = io.read_set_from_file(
            output_file, 
            "hdf5",
            version = self.store_version()
        )
        loaded_particles = self.get_version_in_store(loaded_particles)
        
        
        a = loaded_particles.collection_attributes
        self.assertAlmostRelativeEquals(a.timestamp, 2 | units.Myr)
        self.assertAlmostRelativeEquals(a.scale, 1 | units.kg)


    def test10(self):
        test_results_path = self.get_path_to_results()
        output_file = os.path.join(test_results_path, "test10"+self.store_version()+".hdf5")
        if os.path.exists(output_file):
            os.remove(output_file)

       
        shape = 10, 10, 10
        p = Grid(*shape)
        p.mass = ([x * 2.0 for x in range(p.size)] | units.kg).reshape(shape)
        p.model_time = 2.0 | units.s

        io.write_set_to_file(p, output_file, "hdf5",  timestamp = 2 | units.Myr, scale = 1 | units.kg, version = self.store_version())
        
        loaded_particles = io.read_set_from_file(output_file, "hdf5", version = self.store_version())
        loaded_particles = self.get_version_in_store(loaded_particles)
        a = loaded_particles.collection_attributes
        self.assertAlmostRelativeEquals(a.timestamp, 2 | units.Myr)
        self.assertAlmostRelativeEquals(a.scale, 1 | units.kg)


    def test11(self):
        test_results_path = self.get_path_to_results()
        output_file = os.path.join(test_results_path, "test11"+self.store_version()+".hdf5")
        if os.path.exists(output_file):
            os.remove(output_file)

        number_of_particles = 10
        p = Particles(number_of_particles)
        p.mass = [x * 2.0 for x in range(number_of_particles)] | units.kg
        p.model_time = 2.0 | units.s

        io.write_set_to_file(p.savepoint(timestamp = 2 | units.Myr, scale = 1 | units.kg), output_file, "hdf5", version = self.store_version())
        
        loaded_particles = io.read_set_from_file(output_file, "hdf5", version = self.store_version())        
        loaded_particles = self.get_version_in_store(loaded_particles)
        a = loaded_particles.collection_attributes
        self.assertAlmostRelativeEquals(a.timestamp, 2 | units.Myr)
        self.assertAlmostRelativeEquals(a.scale, 1 | units.kg)
        
    
    def test12(self):
        test_results_path = self.get_path_to_results()
        output_file = os.path.join(test_results_path, "test12"+self.store_version()+".hdf5")
        if os.path.exists(output_file):
            os.remove(output_file)

       
        shape = 10, 10, 10
        p = Grid(*shape)
        p.mass = ([x * 2.0 for x in range(p.size)] | units.kg).reshape(shape)
        p.model_time = 2.0 | units.s

        io.write_set_to_file(p.savepoint(timestamp = 2 | units.Myr, scale = 1 | units.kg), output_file, "hdf5", version = self.store_version())
        
        loaded_particles = io.read_set_from_file(output_file, "hdf5", version = self.store_version())
        loaded_particles = self.get_version_in_store(loaded_particles)
        a = loaded_particles.collection_attributes
        self.assertAlmostRelativeEquals(a.timestamp, 2 | units.Myr)
        self.assertAlmostRelativeEquals(a.scale, 1 | units.kg)
    
    def test13(self):
        test_results_path = self.get_path_to_results()
        output_file = os.path.join(test_results_path, "test13"+self.store_version()+".hdf5")
        if os.path.exists(output_file):
            os.remove(output_file)

        stars = Particles(2)
        stars.x = 1.0  | units.km
        stars.md = [[1,2,3],[4,5,6]] | units.km
       

        io.write_set_to_file(stars, output_file, "hdf5", version = self.store_version())
        
        loaded = io.read_set_from_file(output_file, "hdf5", version = self.store_version())
        self.assertEqual(loaded[0].md, [1,2,3] | units.km)
        self.assertEqual(loaded[1].md, [4,5,6] | units.km)
        
        self.assertEqual(loaded.md[0], [1,2,3] | units.km)
        self.assertEqual(loaded.md[1], [4,5,6] | units.km)
         
        self.assertEqual(self.get_version_in_store(loaded)[0].md, [1,2,3] | units.km)
        #self.assertEquals(self.get_version_in_store(loaded)[0].md,  [7,8,9] | units.km)
    
      
    def test14(self):
        test_results_path = self.get_path_to_results()
        output_file = os.path.join(test_results_path, "test14"+self.store_version()+".hdf5")
        if os.path.exists(output_file):
            os.remove(output_file)

        stars = Particles(2)
        stars.x = 1.0  | units.km
        stars.md = [[[1,3],[2,4],[3,5]],[[4,6],[5,7],[6,8]]]
       

        io.write_set_to_file(stars, output_file, "hdf5", version = self.store_version())
        
        loaded = io.read_set_from_file(output_file, "hdf5", version = self.store_version())
        self.assertEqual(loaded[0].md, [[1,3],[2,4],[3,5]])
        self.assertEqual(loaded[1].md, [[4,6],[5,7],[6,8]])
        
        self.assertEqual(loaded.md[0], [[1,3],[2,4],[3,5]])
        self.assertEqual(loaded.md[1], [[4,6],[5,7],[6,8]])
    
    def test15(self):
        
        test_results_path = self.get_path_to_results()
        output_file = os.path.join(test_results_path, "test15"+self.store_version()+".hdf5")
        if os.path.exists(output_file):
            os.remove(output_file)

        stars = Particles(2)
        stars.x = 1.0  | units.km
        stars.md = [[[1,3],[2,4],[3,5]],[[4,6],[5,7],[6,8]]]
       

        io.write_set_to_file(stars, output_file, "hdf5", version = self.store_version())
        processor = self.store_factory()(output_file, True, open_for_writing = True)
        loaded = processor.load()
        self.get_version_in_store(loaded)[0].md = [[3,1],[3,4],[5,2]] 
        self.assertEqual(self.get_version_in_store(loaded)[0].md, [[3,1],[3,4],[5,2]] )
        processor.close()
        
        loaded = io.read_set_from_file(output_file, "hdf5", version = self.store_version())
        self.assertEqual(loaded[0].md, [[3,1],[3,4],[5,2]])
        self.assertEqual(loaded[1].md, [[4,6],[5,7],[6,8]])
        
    def test16(self):
        import h5py
<<<<<<< HEAD
        print(h5py.version.version)
        print(h5py)
=======
        #~ print h5py.version.version
        #~ print h5py
>>>>>>> 368b2d48
        test_results_path = self.get_path_to_results()
        output_file = os.path.join(test_results_path, "test16"+self.store_version()+".hdf5")
        if os.path.exists(output_file):
            os.remove(output_file)

        stars = Particles(2)
        stars[0].x = 1.0  | units.km
        stars[1].x = 2.0  | units.km
        stars[0].nn = stars[1]
        stars[1].nn = stars[0]
       

        self.assertEqual(stars[0].nn,stars[1])
        self.assertEqual(stars[1].nn,stars[0])
        
        io.write_set_to_file(stars, output_file, "hdf5", version = self.store_version())
        processor = self.store_factory()(output_file, True, open_for_writing = True)
        loaded = processor.load()
        
        self.assertEqual(loaded[0].nn,loaded[1])
        self.assertEqual(loaded[1].nn,loaded[0])
        self.assertEqual(loaded[0].nn.key,stars[1].key)
        self.assertEqual(loaded[0].nn.x,stars[1].x)
        
    
    def test17(self):
        
        test_results_path = self.get_path_to_results()
        output_file = os.path.join(test_results_path, "test17"+self.store_version()+".hdf5")
        if os.path.exists(output_file):
            os.remove(output_file)

        stars = Particles(4)
        stars[0].x = 1.0  | units.km
        stars[1].x = 2.0  | units.km
        stars[2].x = 3.0  | units.km
        stars[3].x = 4.0  | units.km
        
        binaries = Particles(2)
        binaries[0].y = 1.0 | units.km
        binaries[1].y = 2.0 | units.km
        binaries[0].child1 = stars[0]
        binaries[0].child2 = stars[1]
        binaries[1].child1 = stars[2]
        binaries[1].child2 = stars[3]

        self.assertEqual(binaries[0].child1,stars[0])
        self.assertEqual(binaries[1].child1,stars[2])
        
        io.write_set_to_file(binaries, output_file, "hdf5", version = self.store_version())
        
        loaded = io.read_set_from_file(output_file, "hdf5", version = self.store_version())
        
        self.assertEqual(loaded[0].child1.key,stars[0].key)
        self.assertEqual(loaded[1].child1.key,stars[2].key)
        
    def test18(self):
        
        test_results_path = self.get_path_to_results()
        output_file = os.path.join(test_results_path, "test18"+self.store_version()+".hdf5")
        if os.path.exists(output_file):
            os.remove(output_file)

        stars = Particles(2)
        stars[0].x = 1.0  | units.km
        stars[1].x = 2.0  | units.km
        
        binaries = Particles(1)
        binaries[0].y = 1.0 | units.km
        binaries[0].child1 = stars[0]
        binaries[0].child2 = stars[1]

        stars[0].parent = binaries[0]
        stars[1].parent = binaries[0]
        
        self.assertEqual(binaries[0].child1,stars[0])
        self.assertEqual(binaries[0].child2,stars[1])
        self.assertEqual(binaries[0].child1.parent,binaries[0])
        self.assertEqual(binaries[0].child2.parent,binaries[0])
        
        io.write_set_to_file(binaries, output_file, "hdf5", version = self.store_version())
        
        loaded = io.read_set_from_file(output_file, "hdf5", version = self.store_version())
        
        self.assertEqual(loaded[0].child1.key,stars[0].key)
        self.assertEqual(loaded[0].child2.key,stars[1].key)
        self.assertEqual(loaded[0].child1,stars[0])
        self.assertEqual(loaded[0].child2,stars[1])
        self.assertEqual(loaded[0].child1.parent,loaded[0])
        self.assertEqual(loaded[0].child2.parent,loaded[0])
    
    def test19(self):
        test_results_path = self.get_path_to_results()
        output_file = os.path.join(test_results_path, "test19"+self.store_version()+".hdf5")
        if os.path.exists(output_file):
            os.remove(output_file)

        stars = Particles(2)
        stars[0].x = 1.0  | units.km
        stars[1].x = 2.0  | units.km
        
        binaries = Particles(1)
        binaries[0].y = 1.0 | units.km
        binaries[0].child1 = stars[0]
        binaries[0].child2 = stars[1]
        
        stars[0].parent = binaries[0]
        stars[1].parent = binaries[0]
        
        self.assertEqual(binaries[0].child1,stars[0])
        self.assertEqual(binaries[0].child2,stars[1])
        self.assertEqual(binaries[0].child1.parent,binaries[0])
        self.assertEqual(binaries[0].child2.parent,binaries[0])
        
        io.write_set_to_file([binaries,stars], output_file, "hdf5", names = ['binaries', 'children'], version = self.store_version())
        
        loader_binaries, loaded_stars = io.read_set_from_file(output_file, "hdf5", names = ['binaries', 'children'], version = self.store_version())
        
        self.assertEqual(loader_binaries[0].child1.key,stars[0].key)
        self.assertEqual(loader_binaries[0].child2.key,stars[1].key)
        self.assertEqual(loader_binaries[0].child1,loaded_stars[0])
        self.assertEqual(loader_binaries[0].child2,loaded_stars[1])
        self.assertEqual(loader_binaries[0].child1.parent,loader_binaries[0])
        self.assertEqual(loader_binaries[0].child2.parent,loader_binaries[0])

    def test20(self):
        
        test_results_path = self.get_path_to_results()
        output_file = os.path.join(test_results_path, "test20"+self.store_version()+".hdf5")
        if os.path.exists(output_file):
            os.remove(output_file)

       
        shape = 10, 10, 10
        p = Grid(*shape)
        p.mass = (numpy.asarray([x * 2.0 for x in range(p.size)])).reshape(shape)

        io.write_set_to_file(p, output_file, "hdf5", version = self.store_version())
        
        loaded = io.read_set_from_file(output_file, "hdf5", version = self.store_version())
        loaded = self.get_version_in_store(loaded)
         
        self.assertAlmostRelativeEquals(p.mass[0][1][2], 24)
        self.assertAlmostRelativeEquals(p[0][1][2].mass, 24)
        
    def test21(self):
        
        test_results_path = self.get_path_to_results()
        output_file = os.path.join(test_results_path, "test21"+self.store_version()+".hdf5")
        if os.path.exists(output_file):
            os.remove(output_file)

        stars = Particles(2)
        stars.x = 1.0  | units.km
        stars.md = [[[1,3],[2,4],[3,5]],[[4,6],[5,7],[6,8]]]
       

        io.write_set_to_file(stars, output_file, "hdf5", version = self.store_version())
       
        loaded = io.read_set_from_file(output_file, "hdf5", close_file = True, version = self.store_version())
        
        self.assertEqual(loaded[0].md, [[1,3],[2,4],[3,5]])
        self.assertEqual(loaded[1].md, [[4,6],[5,7],[6,8]])
        
        previous = loaded.previous_state()
        self.assertEqual(previous, None)


    def test22(self):
        
        test_results_path = self.get_path_to_results()
        output_file = os.path.join(test_results_path, "test22"+self.store_version()+".hdf5")
        if os.path.exists(output_file):
            os.remove(output_file)

        stars = Particles(2)
        stars.x = 1.0  | units.km
       
        overlay = ParticlesOverlay(stars)
        overlay.y = 2.0  | units.km


        io.write_set_to_file(overlay, output_file, "hdf5", version = self.store_version())
       
        loaded = io.read_set_from_file(output_file, "hdf5", close_file = True, version = self.store_version())
        
        self.assertEqual(loaded[0].x,  1.0 | units.km)
        self.assertEqual(loaded[1].y,  2.0 | units.km)
        
    
    def test23(self):
        test_results_path = self.get_path_to_results()
        output_file = os.path.join(test_results_path, "test23"+self.store_version()+".hdf5")
        if os.path.exists(output_file):
            os.remove(output_file)

        particles = Particles()

        io.write_set_to_file(particles, output_file, format='amuse', version = self.store_version())

        particles_from_file = io.read_set_from_file(output_file, format='amuse', version = self.store_version())
        
        self.assertEqual(len(particles_from_file), 0)
    
    def test24(self):
        test_results_path = self.get_path_to_results()
        output_file = os.path.join(test_results_path, "test24"+self.store_version()+".hdf5")
        if os.path.exists(output_file):
            os.remove(output_file)

        particles = Particles(20)
#~        particles = Particles(1000000) # For testing memory usage
        particles.mass = 1.0 | units.kg
        particles.position = [0.0, 0.0, 0.0] | units.m
        
        for i in range(10):
            particles.position += [1.0, 2.0, 3.0] | units.m
            io.write_set_to_file(particles, output_file, format='amuse', version = self.store_version())
        
        particles_from_file = io.read_set_from_file(output_file, format='amuse', version = self.store_version())
        os.remove(output_file)
        self.assertEqual(len(list(particles_from_file.history)), 10)
        for i, snap in enumerate(particles_from_file.history):
            self.assertEqual(len(snap), 20)
            self.assertEqual((i+1) * ([1.0, 2.0, 3.0] | units.m), snap.center_of_mass())
            
    def test25(self):
        test_results_path = self.get_path_to_results()
        output_file = os.path.join(test_results_path, "test25"+self.store_version()+".hdf5")
        if os.path.exists(output_file):
            os.remove(output_file)

        particles = Particles(20)
#~        particles = Particles(1000000) # For testing memory usage
        particles.mass = 1.0 | units.kg
        particles.position = [0.0, 0.0, 0.0] | units.m
        
        for i in range(10):
            particles.position += [1.0, 2.0, 3.0] | units.m
            io.write_set_to_file(particles, output_file, format='amuse', version = self.store_version())
        
        particles_from_file = io.read_set_from_file(output_file, format='amuse', version = self.store_version(), copy_history = True, close_file = True)
        
        history = list(particles_from_file.history)
        self.assertEqual(len(history), 10)
        self.assertFalse("HDF" in str(type(history[1]._private.attribute_storage)))
        for i, snap in enumerate(particles_from_file.history):
            self.assertEqual(len(snap), 20)
            self.assertEqual((i+1) * ([1.0, 2.0, 3.0] | units.m), snap.center_of_mass())
        os.remove(output_file)
        
    def test26(self):
        test_results_path = self.get_path_to_results()
        output_file = os.path.join(test_results_path, "test26"+self.store_version()+".hdf5")
        if os.path.exists(output_file):
            os.remove(output_file)

        p = Grid(20)
        
        io.write_set_to_file(p, output_file, format='amuse', version = self.store_version())
        
        os.remove(output_file)

    def test27(self):
        test_results_path = self.get_path_to_results()
        output_file = os.path.join(test_results_path, "test27"+self.store_version()+".hdf5")
        if os.path.exists(output_file):
            os.remove(output_file)
        instance = self.store_factory()(output_file)
        
        shape = 10,
        p = Grid(*shape)
        p.mass = ([x * 2.0 for x in range(p.size)] | units.kg).reshape(shape)
        p.model_time = 2.0 | units.s

        instance.store_grid(p)

        loaded_grid = instance.load_grid()

        self.assertEqual(loaded_grid.shape, shape)
        
        loaded_mass_in_kg = loaded_grid.mass.value_in(units.kg)
        previous_mass_in_kg = p.mass.value_in(units.kg)
        for expected, actual in zip(previous_mass_in_kg, loaded_mass_in_kg):
            self.assertEqual(expected, actual)
        
        instance.close()

    def test28(self):
        
        test_results_path = self.get_path_to_results()
        output_file = os.path.join(test_results_path, "test28"+self.store_version()+".hdf5")
        if os.path.exists(output_file):
            os.remove(output_file)

       
        
        stars = Particles(2)
        stars[0].x = 1.0  | units.km
        stars[1].x = 2.0  | units.km
        
        binaries = Particles(1)
        binaries[0].y = 1.0 | units.km
        binaries[0].child1 = stars[0]
        binaries[0].child2 = stars[1]

        stars[0].parent = binaries[0]
        stars[1].parent = binaries[0]
        
        self.assertEqual(binaries[0].child1,stars[0])
        self.assertEqual(binaries[0].child2,stars[1])
        self.assertEqual(binaries[0].child1.parent,binaries[0])
        self.assertEqual(binaries[0].child2.parent,binaries[0])
        
        io.write_set_to_file(binaries, output_file, "hdf5", version = self.store_version())
        
        with io.read_set_from_file(output_file, "hdf5", version = self.store_version(), return_context = True) as loaded:
        
            self.assertEqual(loaded[0].child1.key,stars[0].key)
            self.assertEqual(loaded[0].child2.key,stars[1].key)
            self.assertEqual(loaded[0].child1,stars[0])
            self.assertEqual(loaded[0].child2,stars[1])
            self.assertEqual(loaded[0].child1.parent,loaded[0])
            self.assertEqual(loaded[0].child2.parent,loaded[0])

    def test29(self):
        test_results_path = self.get_path_to_results()
        output_file = os.path.join(test_results_path, "test29"+self.store_version()+".hdf5")
        if os.path.exists(output_file):
            os.remove(output_file)

        particles = Grid(10)
        particles.attribute1 = "normal"
        particles.attribute2 = "unicode"

        io.write_set_to_file(particles,output_file, format='amuse', version = self.store_version())
        
        output = io.read_set_from_file(output_file, format='amuse')
        self.assertEqual(output[0].attribute2, "unicode")
        



    def test30(self):
        test_results_path = self.get_path_to_results()
        output_file = os.path.join(test_results_path, "test30"+self.store_version()+".hdf5")
        if os.path.exists(output_file):
            os.remove(output_file)

        particles = Particles(10)
        particles.mass = 10 | units.kg

        io.write_set_to_file(particles,output_file, format='amuse', version = self.store_version())
        
        output = io.read_set_from_file(output_file, format='amuse', allow_writing = True)
        output.new_attribute= 2 * output.mass

        self.assertEqual(output.new_attribute, 2 * output.mass)
        output = next(output.iter_history())
        output.new_attribute= 2 * output.mass

        self.assertEqual(output.new_attribute, 2 * output.mass)
        
    def test31(self):
        test_results_path = self.get_path_to_results()
        output_file = os.path.join(test_results_path, "test31"+self.store_version()+".h5")
        if os.path.exists(output_file):
            os.remove(output_file)

        p=Particles(10)
        p.mass=numpy.arange(10)
        q=Particles(3)
        q[0].link=p[1]
        q[1].link=p[3]
        q[2].link=p[4]
        io.write_set_to_file(q,output_file,"amuse",version=self.store_version())
        r=io.read_set_from_file(output_file,"amuse")
        self.assertEqual(len(r.link.shape),1)
        self.assertEqual(r[0].link.mass,1)
        self.assertEqual(r[1].link.mass,3)
        self.assertEqual(r[2].link.mass,4)



class TestStoreHDFV1(_AbstractTestStoreHDF):
    
    def store_factory(self):
        return store_v1.StoreHDF
    
    def store_version(self):
        return '1.0'
        
    def get_version_in_store(self, container):
        return container.previous_state()
    
class TestStoreHDFV2(_AbstractTestStoreHDF):
    
    def store_factory(self):
        return store_v2.StoreHDF
    
    def store_version(self):
        return '2.0'
        
    def get_version_in_store(self, container):
        return container
        
    def test52(self):
        test_results_path = self.get_path_to_results()
        output_file = os.path.join(test_results_path, "test52"+self.store_version()+".hdf5")
        if os.path.exists(output_file):
            os.remove(output_file)

        stars = Particles(2)
        stars[0].x = 1.0  | units.km
        stars[1].x = 2.0  | units.km
        
        gas = Particles(1)
        gas[0].y = 1.0 | units.km
        
        stars[0].gas = gas
        
        
        io.write_set_to_file(stars, output_file, "hdf5", version = self.store_version())
        
        loaded_stars = io.read_set_from_file(output_file, "hdf5", version = self.store_version())
        
        self.assertEqual(loaded_stars[0].gas[0].key,gas[0].key)
        self.assertAlmostRelativeEquals(loaded_stars[0].gas[0].y,1.0 | units.km)
        self.assertEqual(loaded_stars[1].gas, None)

        
    def test53(self):
        test_results_path = self.get_path_to_results()
        output_file = os.path.join(test_results_path, "test53"+self.store_version()+".hdf5")
        if os.path.exists(output_file):
            os.remove(output_file)

        stars = Particles(2)
        stars[0].x = 1.0  | units.km
        stars[1].x = 2.0  | units.km
        
        gas = Grid(2,3)
        gas.y = [[1.0, 2.0, 3.0], [4.0,5.0,6.0]] | units.km
        
        stars[0].gas = gas
        
        io.write_set_to_file(stars, output_file, "hdf5", version = self.store_version())
        loaded_stars = io.read_set_from_file(output_file, "hdf5", version = self.store_version())
        
        self.assertAlmostRelativeEquals(loaded_stars[0].gas[0][0].y,1.0 | units.km)
        self.assertAlmostRelativeEquals(loaded_stars[0].gas[0][2].y,3.0 | units.km)
        self.assertEqual(loaded_stars[1].gas, None)

    def test54(self):
        test_results_path = self.get_path_to_results()
        output_file = os.path.join(test_results_path, "test23"+self.store_version()+".hdf5")
        if os.path.exists(output_file):
            os.remove(output_file)

        stars = Particles(2)
        stars[0].x = 1.0  | units.km
        stars[1].x = 2.0  | units.km
        
        gas = Grid(2,3)
        gas.y = [[1.0, 2.0, 3.0], [4.0,5.0,6.0]] | units.km
        
        stars[0].gas = gas[0][0]
        stars[1].gas = gas[1][0]
        
        self.assertAlmostRelativeEquals(stars[0].gas.y,1.0 | units.km)
        self.assertAlmostRelativeEquals(stars[1].gas.y,4.0 | units.km)
        
        io.write_set_to_file(stars, output_file, "hdf5", version = self.store_version())
        loaded_stars = io.read_set_from_file(output_file, "hdf5", version = self.store_version())
        
        self.assertAlmostRelativeEquals(loaded_stars[0].gas.y,1.0 | units.km)
        self.assertAlmostRelativeEquals(loaded_stars[1].gas.y,4.0 | units.km)

    def test54b(self):
        test_results_path = self.get_path_to_results()
        output_file = os.path.join(test_results_path, "test24"+self.store_version()+".hdf5")
        if os.path.exists(output_file):
            os.remove(output_file)

        stars = Particles(2)
        stars[0].x = 1.0  | units.km
        stars[1].x = 2.0  | units.km
        
        gas = Grid(2,3)
        gas.y = [[1.0, 2.0, 3.0], [4.0,5.0,6.0]] | units.km
        gas[0][0].particle = stars[0]
        gas[1][2].particle = stars[0]
        gas[1][0].particle = stars[1]
                
        #stars[0].gas = gas[0][0]
        #stars[1].gas = gas[1][0]
        
        self.assertAlmostRelativeEquals(gas[0][0].particle.x,1.0 | units.km)
        self.assertAlmostRelativeEquals(gas[1][2].particle.x,1.0 | units.km)
        self.assertAlmostRelativeEquals(gas[1][0].particle.x,2.0 | units.km)
        
        io.write_set_to_file(gas, output_file, "hdf5", version = self.store_version())
        loaded_gas = io.read_set_from_file(output_file, "hdf5", version = self.store_version())
        
        self.assertAlmostRelativeEquals(loaded_gas[0][0].particle.x, 1.0 | units.km)
        self.assertAlmostRelativeEquals(loaded_gas[1][2].particle.x, 1.0 | units.km)
        self.assertAlmostRelativeEquals(loaded_gas[1][0].particle.x, 2.0 | units.km)
        self.assertEqual(id(loaded_gas[0][0].particle.get_containing_set()), id(loaded_gas[1][2].particle.get_containing_set()))
        
        self.assertEqual(loaded_gas.particle.shape, loaded_gas.shape)
                
        gas_copy = loaded_gas.copy()

        gas_copy[0][0].particle.x = 3 | units.km
        self.assertAlmostRelativeEquals(loaded_gas[0][0].particle.x, 1.0 | units.km)
        self.assertAlmostRelativeEquals(gas_copy[0][0].particle.x, 3.0 | units.km)
        self.assertAlmostRelativeEquals(gas_copy[1][2].particle.x, 3.0 | units.km)
        
    
    def test55(self):
        test_results_path = self.get_path_to_results()
        output_file = os.path.join(test_results_path, "test25"+self.store_version()+".hdf5")
        if os.path.exists(output_file):
            os.remove(output_file)

        particles1 = Particles(2)
        particles1[0].x = 1.0  | units.km
        particles1[1].x = 2.0  | units.km
        particles2 = Particles(2)
        particles2[0].x = 3.0  | units.km
        particles2[1].x = 4.0  | units.km
        
        particles_superset = ParticlesSuperset([particles1, particles2])
    
        
        self.assertAlmostRelativeEquals(particles_superset[0].x,1.0 | units.km)
        self.assertAlmostRelativeEquals(particles_superset[2].x,3.0 | units.km)
        
        io.write_set_to_file(particles_superset, output_file, "hdf5", version = self.store_version())
        loaded_particles_superset = io.read_set_from_file(output_file, "hdf5", version = self.store_version())
        
        self.assertAlmostRelativeEquals(loaded_particles_superset[0].x,1.0 | units.km)
        self.assertAlmostRelativeEquals(loaded_particles_superset[2].x,3.0 | units.km)
        
    

    def test56(self):
        test_results_path = self.get_path_to_results()
        output_file = os.path.join(test_results_path, "test26"+self.store_version()+".hdf5")
        if os.path.exists(output_file):
            os.remove(output_file)

        number_of_particles = 10
        p = Particles(number_of_particles)
        p.mass = [x * 2.0 for x in range(number_of_particles)] | units.kg
        p.model_time = 2.0 | units.s

        gas = Grid(2,3)
        gas.y = [[1.0, 2.0, 3.0], [4.0,5.0,6.0]] | units.km
        
        io.write_set_to_file(
            p,
            output_file,
            "hdf5", 
            particle = p[1],
            particles = p,
            gridpoint = gas[0][0],
            grid = gas,
            version = self.store_version()
        )
        
        loaded_particles = io.read_set_from_file(
            output_file, 
            "hdf5",
            version = self.store_version()
        )
        
        attributes = loaded_particles.collection_attributes
        self.assertAlmostRelativeEquals(attributes.particle.mass, loaded_particles[1].mass)
        self.assertEquals(attributes.particle.key, loaded_particles[1].key)
        self.assertEquals(id(attributes.particles), id(loaded_particles))
        self.assertAlmostRelativeEquals(attributes.gridpoint.y, 1.0 | units.km)
        self.assertAlmostRelativeEquals(attributes.grid[0][0].y, 1.0 | units.km)

    def test57(self):
        test_results_path = self.get_path_to_results()
        output_file = os.path.join(test_results_path, "test26"+self.store_version()+".hdf5")
        if os.path.exists(output_file):
            os.remove(output_file)

        x = Particles(2)
        x.sub = None
        x[0].sub = Particles(2)
        io.write_set_to_file(x, output_file,"amuse", version=self.store_version())
        y = io.read_set_from_file(output_file,"amuse")
        
        self.assertEqual(len(x), len(y))
        self.assertEqual(len(x[0].sub), len(y[0].sub))
        self.assertTrue(y[1].sub==x[1].sub==None)

        os.remove(output_file)
    def test58(self):
        test_results_path = self.get_path_to_results()
        output_file = os.path.join(test_results_path, "test58"+self.store_version()+".h5")
        if os.path.exists(output_file):
            os.remove(output_file)

        x = Particles(keys = (1,2))
        x.mass = [1,2] | units.kg
        y = Particles(keys = (11,12,13,14))
        y.mass = [40,50,60,70] | units.kg
        
        x.sub = None
        x[0].sub = y[0:2]
        y[0].sub = y[2:]
        
        io.write_set_to_file(x, output_file,"amuse", version=self.store_version())
        z = io.read_set_from_file(output_file,"amuse")
        
        self.assertEqual(len(x), len(z))
        self.assertEqual(len(x[0].sub), len(z[0].sub))
        self.assertEqual(x[0].sub[0].sub.key, (13,14))
        self.assertEqual(z[0].sub[0].sub.key, (13,14))
        self.assertEqual(id(x[0].sub._original_set()), id(x[0].sub[0].sub._original_set()))
        # no more subsets, could this be fixed, would be very nice to do so
        # self.assertEqual(id(z[0].sub._original_set()), id(z[0].sub[0].sub._original_set()))
        self.assertTrue(z[1].sub==x[1].sub==None)

        os.remove(output_file)

    def test59(self):
        test_results_path = self.get_path_to_results()
        output_file = os.path.join(test_results_path, "test59"+self.store_version()+".h5")
        if os.path.exists(output_file):
            os.remove(output_file)

        g=Grid(10,10)

        p=Particles(2)

        p[0].sub=g[0:5]

        io.write_set_to_file(p, output_file,"amuse", version=self.store_version())
        z = io.read_set_from_file(output_file,"amuse")
        
        os.remove(output_file)
    def test60(self):
        test_results_path = self.get_path_to_results()
        output_file = os.path.join(test_results_path, "test60"+self.store_version()+".h5")
        if os.path.exists(output_file):
            os.remove(output_file)

       
        x = Particles(2)
        x.mass = 1 | units.kg
        y = Particles(2)
        y.mass = 2 | units.kg
        io.write_set_to_file((x,y), output_file,"amuse", version=self.store_version(), names = ("x", "y"))
        z = io.read_set_from_file(output_file,"amuse")
        
        os.remove(output_file)
        self.assertTrue("x" in z)
        self.assertTrue("y" in z)
        self.assertAlmostRelativeEquals(z["x"].mass, 1 | units.kg)
        self.assertAlmostRelativeEquals(z["y"].mass, 2 | units.kg)


    def test61(self):
        test_results_path = self.get_path_to_results()
        output_file = os.path.join(test_results_path, "test61"+self.store_version()+".h5")
        if os.path.exists(output_file):
            os.remove(output_file)

       
        x = Particles(10)
        x.mass = 1 | units.kg
        y = Particles(20)
        y.id = list(range(20))
        x[0].y = y[5:7]

        io.write_set_to_file(x, output_file,"amuse", version=self.store_version())
        z = io.read_set_from_file(output_file,"amuse")
        self.assertEqual(x[0].y[0].id, 5)
        self.assertEqual(z[0].y[0].id, 5)

        os.remove(output_file)

        
        <|MERGE_RESOLUTION|>--- conflicted
+++ resolved
@@ -393,13 +393,8 @@
         
     def test16(self):
         import h5py
-<<<<<<< HEAD
-        print(h5py.version.version)
-        print(h5py)
-=======
         #~ print h5py.version.version
         #~ print h5py
->>>>>>> 368b2d48
         test_results_path = self.get_path_to_results()
         output_file = os.path.join(test_results_path, "test16"+self.store_version()+".hdf5")
         if os.path.exists(output_file):
