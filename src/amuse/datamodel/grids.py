from amuse.support.core import CompositeDictionary, late
from amuse.units import constants
from amuse.units import units
from amuse.units import generic_unit_system
from amuse.units import quantities
from amuse.units.quantities import Quantity
from amuse.units.quantities import VectorQuantity
from amuse.units.quantities import new_quantity
from amuse.units.quantities import zero
from amuse.units.quantities import stack
from amuse.support import exceptions
from amuse.datamodel.base import *
from amuse.datamodel.memory_storage import *
import numpy

from amuse.datamodel import indexing

class AbstractGrid(AbstractSet):
    
    GLOBAL_DERIVED_ATTRIBUTES = {}
        
    def _get_value_of_attribute(self, particle, index, attribute):
        if attribute in self._derived_attributes:
            return self._derived_attributes[attribute].get_value_for_entity(self, particle, index)
        else:
            return self._convert_to_entities_or_quantities(self.get_values_in_store(index, [attribute])[0])
            
    def _set_value_of_attribute(self, key, attribute, value):             
        if attribute in self._derived_attributes: 	 	 
            return self._derived_attributes[attribute].set_value_for_entity(self, key, value) 	 	 
        else:
            return self.set_values_in_store(key, [attribute], [value])
            
    def _get_values_for_entity(self, key, attributes):
        return self.get_values_in_store(key, attributes)
        
    def _set_values_for_entity(self, key, attributes, values):
        return self.set_values_in_store(key, attributes, values)
    
    def _get_particle(self, index):
        return GridPoint(index, self._original_set())
    
    
    def previous_state(self):
        return self._private.previous
        
        
    def savepoint(self, timestamp=None, **attributes):
        try:
            instance = type(self)()
            instance._private.attribute_storage = self._private.attribute_storage.copy()
        except:
            instance=self.copy() # for the case of subgrid, maybe always ok

        instance.collection_attributes.timestamp = timestamp
        
        for name, value in attributes.items():
            setattr(instance.collection_attributes, name, value)
            
        instance._private.previous = self._private.previous
        self._private.previous = instance
        return instance
    
    
    def get_timestamp(self):
        return self.collection_attributes.timestamp
        
    def new_channel_to(self, other, attributes=None, target_names=None):
        return GridInformationChannel(self, other, attributes, target_names)
    def new_remapping_channel_to(self, other, remapper):
        return GridRemappingChannel(self, other, remapper)
    
    def copy(self, memento = None, keep_structure = False, filter_attributes = lambda particle_set, x : True):
        attributes = self.get_attribute_names_defined_in_store()
        attributes = [x for x in attributes if filter_attributes(self, x)]
        
        values = self.get_values_in_store(Ellipsis, attributes)
        result = self._factory_for_new_collection()(*self.shape)
        
        if memento is None:
            memento = {}
        memento[id(self._original_set())] = result
        
        converted = []
        for x in values:
            if isinstance(x, LinkedArray):
                converted.append(x.copy(memento, keep_structure))
            else:
                converted.append(x)
        result.set_values_in_store(Ellipsis, attributes, converted)
        
        object.__setattr__(result, "_derived_attributes", CompositeDictionary(self._derived_attributes))
        result._private.collection_attributes = self._private.collection_attributes._copy_for_collection(result)
        return result
        
    
    def _factory_for_new_collection(self):
        return self.__class__
        
    def empty_copy(self):
        result = self._factory_for_new_collection()(*self.shape)
        result.set_values_in_store(None, [],[])
        object.__setattr__(result, "_derived_attributes", CompositeDictionary(self._derived_attributes))
        result._private.collection_attributes = self._private.collection_attributes._copy_for_collection(result)
        return result
        
    def samplePoint(self, position=None, method="nearest", **kwargs):
        if method in ["nearest"]:
            return SamplePointOnCellCenter(self, position=position, **kwargs)
        elif method in ["interpolation", "linear"]:
            return SamplePointWithInterpolation(self, position=position, **kwargs)
        else:
            raise Exception("unknown sample method")
        
    def samplePoints(self, positions=None, method="nearest", **kwargs):
        if method in ["nearest"]:
            return SamplePointsOnGrid(self, positions, SamplePointOnCellCenter, **kwargs)
        elif method in ["interpolation", "linear"]:
            return SamplePointsOnGrid(self, positions, SamplePointWithInterpolation, **kwargs)
        else:
            raise Exception("unknown sample method")

    
    def __len__(self):
        return self.shape[0]
    
    def __iter__(self):
        for i in range(self.shape[0]):
            yield self[i]
            
    def get_all_indices_in_store(self):
        return self.get_all_keys_in_store()
        
    def can_extend_attributes(self):
        return self._original_set().can_extend_attributes()
        
    def __str__(self):
        dimensionstr = ' x '.join(([str(x) for x in self.shape]))
        attributes=self.get_attribute_names_defined_in_store()
        settable=self.get_defined_settable_attribute_names()
        strings=[a if a in settable else a+" (ro)" for a in attributes]
        attrstr= ', '.join(strings)
        return "{0}({1}) ( {2} )".format(
            self.__class__.__name__, 
            dimensionstr,
            attrstr
        )

    def iter_history(self):
        raise Exception("not implemented")
        
    @property
    def history(self):
        return reversed(list(self.iter_history()))

    def get_timeline_of_attribute(self, attribute):
        timeline = []
        for x in self.history:
            timeline.append((x.collection_attributes.timestamp, getattr(x,attribute)))
        return timeline

    def get_timeline_of_attribute_as_vector(self, attribute):
        timestamps = AdaptingVectorQuantity()
        timeline = AdaptingVectorQuantity()
        for x in self.history:
            timestamps.append(x.collection_attributes.timestamp)
            timeline.append(getattr(x,attribute))
        return timestamps,timeline
        
class BaseGrid(AbstractGrid):
    def __init__(self, *args, **kwargs):
        AbstractGrid.__init__(self)
        
        if "storage" in kwargs:
            self._private.attribute_storage = kwargs['storage']
        else:
            self._private.attribute_storage = InMemoryGridAttributeStorage(*args)
        
        self._private.previous = None
        self.collection_attributes.timestamp = None
        
    def can_extend_attributes(self):
        return self._private.attribute_storage.can_extend_attributes()
                
    def get_values_in_store(self, indices, attributes, by_key = True):
        result = self._private.attribute_storage.get_values_in_store(indices, attributes)
        return result

    def get_values_in_store_async(self, indices, attributes, by_key = True):
        result = self._private.attribute_storage.get_values_in_store_async(indices, attributes)
        return result
        
    def set_values_in_store(self, indices, attributes, values, by_key = True):
        self._private.attribute_storage.set_values_in_store(indices, attributes, values)
        
    def set_values_in_store_async(self, indices, attributes, values, by_key = True):
        return self._private.attribute_storage.set_values_in_store_async(indices, attributes, values)

    def get_attribute_names_defined_in_store(self):
        return self._private.attribute_storage.get_defined_attribute_names()
        
    def get_defined_settable_attribute_names(self):
        return self._private.attribute_storage.get_defined_settable_attribute_names()


    def _original_set(self):
        return self
        
    def get_all_keys_in_store(self):
        return self._private.attribute_storage.get_all_keys_in_store()
    
    def __getitem__(self, index):
        return new_subgrid_from_index(self, index)
    
    def iter_cells(self):
        shape = numpy.asarray(self.shape)
        
        index = 0 * shape
        
        while index[0] < shape[0]:
            yield self._get_gridpoint(tuple(index))
            
            index[-1] += 1
            for i in range(len(self.shape) - 1, 0, -1):
                if index[i] >= shape[i]:
                    index[i] = 0
                    index[i-1] += 1
            
                
    def _get_gridpoint(self, index):
        return GridPoint(index, self)
        
    def number_of_dimensions(self):
        return len(self.shape)
        
    @property
    def shape(self):
        return self._private.attribute_storage.storage_shape()
        
    @property
    def size(self):
        return numpy.prod(self.shape)
        
        
    def indices(self):
        return numpy.indices(self.shape)
    
    def iter_history(self):
        current = self._private.previous
        while not current is None:
            yield current
            current = current._private.previous
    
    @classmethod
    def create(cls,*args,**kwargs):
        print ("Grid.create deprecated, use new_regular_grid instead")
        return new_regular_grid(*args,**kwargs)

    def get_axes_names(self):
        if "position" in self.GLOBAL_DERIVED_ATTRIBUTES:
            result=self.GLOBAL_DERIVED_ATTRIBUTES["position"].attribute_names
        elif "position" in self._derived_attributes:
            result=self._derived_attributes["position"].attribute_names
        else:
            try:
              result=self._axes_names
            except:
              raise Exception("do not know how to find axes_names")
        return list(result)

class UnstructuredGrid(BaseGrid):
    GLOBAL_DERIVED_ATTRIBUTES=CompositeDictionary(BaseGrid.GLOBAL_DERIVED_ATTRIBUTES)
class StructuredBaseGrid(BaseGrid):
    GLOBAL_DERIVED_ATTRIBUTES=CompositeDictionary(BaseGrid.GLOBAL_DERIVED_ATTRIBUTES)
class StructuredGrid(StructuredBaseGrid):
    GLOBAL_DERIVED_ATTRIBUTES=CompositeDictionary(StructuredBaseGrid.GLOBAL_DERIVED_ATTRIBUTES)
class RectilinearBaseGrid(StructuredBaseGrid):
    GLOBAL_DERIVED_ATTRIBUTES=CompositeDictionary(StructuredBaseGrid.GLOBAL_DERIVED_ATTRIBUTES)
class RectilinearGrid(RectilinearBaseGrid):
    GLOBAL_DERIVED_ATTRIBUTES=CompositeDictionary(RectilinearBaseGrid.GLOBAL_DERIVED_ATTRIBUTES)
class RegularBaseGrid(RectilinearBaseGrid):
    GLOBAL_DERIVED_ATTRIBUTES=CompositeDictionary(RectilinearBaseGrid.GLOBAL_DERIVED_ATTRIBUTES)
class RegularGrid(RegularBaseGrid):
    GLOBAL_DERIVED_ATTRIBUTES=CompositeDictionary(RegularBaseGrid.GLOBAL_DERIVED_ATTRIBUTES)
class CartesianBaseGrid(RegularBaseGrid):
    GLOBAL_DERIVED_ATTRIBUTES=CompositeDictionary(RegularBaseGrid.GLOBAL_DERIVED_ATTRIBUTES)
class CartesianGrid(CartesianBaseGrid):
    GLOBAL_DERIVED_ATTRIBUTES=CompositeDictionary(CartesianBaseGrid.GLOBAL_DERIVED_ATTRIBUTES)

# maintains compatibility with previous def.
class Grid(RegularGrid):
    GLOBAL_DERIVED_ATTRIBUTES=CompositeDictionary(RegularBaseGrid.GLOBAL_DERIVED_ATTRIBUTES)
    
def new_cartesian_grid(shape, cellsize, axes_names = "xyz",offset=None):
        """Returns a cartesian grid with cells of size cellsize.
        """
        if len(axes_names)<len(shape):
          raise Exception("provide enough axes names")

        result = CartesianGrid(*shape)
    
        all_indices = numpy.indices(shape)+0.5
        
        if offset is None:
            offset=[0.*cellsize]*len(shape)
        
        def positions(indices):
            return cellsize * indices
    
        for indices, n, axis_name, of in zip(all_indices, shape, axes_names,offset):
            setattr(result, axis_name, positions(indices)+of)
                 
        result.add_vector_attribute("position", axes_names[0:len(shape)])

        object.__setattr__(result,"_grid_type","cartesian") # for now for convenience, eventually to be converted in seperate classes
        object.__setattr__(result,"_cellsize",cellsize)
       
        return result

def new_regular_grid(shape, lengths, axes_names = "xyz",offset=None):
        """Returns a regular grid with cells between 0 and lengths.
        """
        if len(axes_names)<len(shape):
          raise Exception("provide enough axes names")
        if len(lengths)!=len(shape):
          raise Exception("shape and lengths do not conform")

        result = RegularGrid(*shape)
    
        all_indices = numpy.indices(shape)+0.5
        
        if offset is None:
            offset=[0.*l for l in lengths]
        
        def positions(indices, length, n):
            return length * (indices/n)
    
        for indices, length, n, axis_name, of in zip(all_indices, lengths, shape, axes_names,offset):
            setattr(result, axis_name, positions(indices, length, n)+of)
                 
        result.add_vector_attribute("position", axes_names[0:len(shape)])

        object.__setattr__(result,"_grid_type","regular")
        object.__setattr__(result,"_lengths",lengths)
       
        return result

def new_rectilinear_grid(shape, axes_cell_boundaries=None, cell_centers=None, axes_names = "xyz",offset=None):
        """Returns a rectilinear grid with cells at positions midway given cell boundaries.
        """
        if len(axes_names)<len(shape):
            raise Exception("provide enough axes names")
        if not (axes_cell_boundaries or cell_centers):
            raise Exception("provide cell boundaries or cell_centers")
        if axes_cell_boundaries and len(axes_cell_boundaries)!=len(shape):
            raise Exception("length of shape and axes positions do not conform")
        if axes_cell_boundaries:
            for s,b in zip(shape,axes_cell_boundaries):
                if len(b)!=s+1:
                    raise Exception("number of cell boundary arrays error (must be {0} instead of {1})".format(s+1,len(b)))
        if cell_centers and len(cell_centers)!=len(shape):
            raise Exception("length of shape and axes positions do not conform")
        if cell_centers:
            for s,b in zip(shape,cell_centers):
                if len(b)!=s:
                    raise Exception("number of cell_center arrays error (must be {0} instead of {1})".format(s+1,len(b)))

        result = RectilinearGrid(*shape)

        all_indices = numpy.indices(shape)
    
        #~ axes_cell_boundaries=[numpy.sort(b) for b in axes_cell_boundaries]
    
        if axes_cell_boundaries:
            positions=[(b[1:]+b[:-1])/2 for b in axes_cell_boundaries]
        if cell_centers:
            positions=cell_centers
        
        if offset is None:
            offset=[0.*l[0] for l in positions]
            
        for indices, axis_pos, axis_name, of in zip(all_indices, positions, axes_names, offset):
            setattr(result, axis_name, axis_pos[indices]+of)
       
        result.add_vector_attribute("position", axes_names[0:len(shape)])
        
        object.__setattr__(result,"_grid_type","rectilinear")
        object.__setattr__(result,"_axes_cell_boundaries",axes_cell_boundaries)
        object.__setattr__(result,"_cell_centers",cell_centers)
       
        return result

def new_structured_grid(shape, cell_corners, cell_positions=None, axes_names = "xyz", offset=None):
        """Returns a structured grid with cells with given corners and cell_positions.
           if not present, cell positions default to average of corner positions.
        """
        if len(axes_names)<len(shape):
            raise Exception("provide enough axes names")
        if len(cell_corners)!=len(shape):
            raise Exception("dimensions of shape and cell_boundaries do not conform")
        for c in cell_corners:
            if not numpy.all([s1==s2+1 for s1,s2 in zip(c.shape,shape)]):
                shape1=[s+1 for s in shape]
                raise Exception("size of cell_corner arrays must be {0} instead of {1}".format(shape1.__str__(),c.shape.__str__()))        

        if cell_positions is None:
              cell_positions=[]
              for cc in cell_corners:
                  cp=numpy.zeros(shape) * cc.flat[0]
                  for i in range(2**len(shape)):
                      slicing=()
                      for j in range(len(shape)):
                          if i & 2**j:
                              slicing+=(slice(1,None),) 
                          else:
                              slicing+=(slice(None,-1),)
                      cp=cp+cc[slicing]              
                  cell_positions.append(cp/2**len(shape))          

        if len(cell_positions)!=len(shape):
            raise Exception("dimensions of shape and cell_positions do not conform")
        for c in cell_positions:
            if not numpy.all([s1==s2 for s1,s2 in zip(c.shape,shape)]):
                raise Exception("size of cell_position arrays must be {0} instead of {1}".format(shape1.__str__(),c.shape.__str__()))        

        if offset is None:
            offset=[0.*l.flat[0] for l in cell_positions]

        result = StructuredGrid(*shape)

        for axis_name, pos, of in zip(axes_names, cell_positions, offset):
            setattr(result, axis_name, pos + of)

        result.add_vector_attribute("position", axes_names[0:len(shape)])
        
        object.__setattr__(result,"_grid_type","structured")
        object.__setattr__(result,"_cell_corners", cell_corners)
       
        return result

def new_unstructured_grid(size, num_corners, cell_corners, cell_positions=None, axes_names="xyz", offset=None):
        """Returns an unstructured grid with cells with given corners and cell_positions.
           if not present, cell positions default to average of corner positions.
        """
        dimensions = cell_corners.size / (num_corners * size)
        if len(axes_names)<dimensions:
            raise Exception("provide enough axes names")
        if len(cell_corners.shape) != 2:
            raise Exception("incorrect shape for cell_corners, the number of dimensions of the array should be exactly three (dimensions, size, corners)")
        if cell_corners.shape[0] != dimensions:
            raise Exception("incorrect shape for cell_corners, first dimension should equal the number of dimensions of the space in which the grid is defined")
        if cell_corners.shape[1] != size * num_corners:
            raise Exception("incorrect shape for cell_corners, second dimension should equal the grid size times the number of corners per cell")

        if cell_positions is None:
            cell_positions=[]
            for cc in cell_corners:
                c = cc.reshape(size, num_corners)
                cp=numpy.zeros(size)
                for i in range(size):
                    cp[i] = c[i].sum() / num_corners

                cell_positions.append(cp)

        cell_positions = numpy.array(cell_positions)

        if len(cell_positions.shape) != 2:
            raise Exception("incorrect shape for cell_positions, the number of dimensions of the array should be exactly two (dimensions, size)")
        if cell_positions.shape[0] != dimensions:
            raise Exception("dimensions of cell_positions and cell_corners do not conform")
        if cell_positions.shape[1] != size:
            raise Exception("size of cell_positions and size do not conform")

        if offset is None:
            offset=[0.*l.flat[0] for l in cell_positions]

        result = UnstructuredGrid(size)

        for axis_name, pos, of in zip(axes_names, cell_positions, offset):
            setattr(result, axis_name, pos + of)

        result.add_vector_attribute("position", axes_names[0:dimensions])
        
        object.__setattr__(result,"_grid_type","unstructured")
        object.__setattr__(result,"_num_corners", num_corners)
        object.__setattr__(result,"_cell_corners", cell_corners)
       
        return result

class SubGrid(AbstractGrid):
    def __init__(self, grid, indices):
        AbstractGrid.__init__(self, grid)
        
        self._private.previous=None
        self._private.grid = grid
        self._private.indices = indexing.normalize_slices(grid.shape,indices)
        self._private.collection_attributes=grid.collection_attributes
        
    def _original_set(self):
        return self._private.grid
    
    def previous_state(self):
        previous=self._private.previous
        if previous:
            return previous
        previous=self._private.grid.previous_state()
        if previous:
            return previous[self._private.indices]
        return previous
        
    def get_values_in_store(self, indices, attributes, by_key = True):
        normalized_indices = indexing.normalize_slices(self.shape,indices)
        combined_index = indexing.combine_indices(self._private.indices, normalized_indices)
        result = self._private.grid.get_values_in_store(combined_index, attributes)
        return result

    def get_values_in_store_async(self, indices, attributes, by_key = True):
        normalized_indices = indexing.normalize_slices(self.shape,indices)
        combined_index = indexing.combine_indices(self._private.indices, normalized_indices)
        result = self._private.grid.get_values_in_store_async(combined_index, attributes)
        return result
    
    def set_values_in_store(self, indices, attributes, values, by_key = True):
        normalized_indices = indexing.normalize_slices(self.shape,indices)
        combined_index = indexing.combine_indices(self._private.indices, normalized_indices)
        self._private.grid.set_values_in_store(combined_index, attributes, values)
        
    def set_values_in_store_async(self, indices, attributes, values, by_key = True):
        normalized_indices = indexing.normalize_slices(self.shape,indices)
        combined_index = indexing.combine_indices(self._private.indices, normalized_indices)
        return self._private.grid.set_values_in_store_async(combined_index, attributes, values)
            
    def get_all_keys_in_store(self):
        return Ellipsis

    def number_of_dimensions(self):
        return indexing.number_of_dimensions_after_index(self._original_set().number_of_dimensions(), self._private.indices)
        
    def __getitem__(self, index):
        normalized_index= indexing.normalize_slices(self.shape,index)
        combined_index = indexing.combine_indices(self._private.indices, normalized_index)
        return new_subgrid_from_index(self._original_set(), combined_index)
                
    def get_attribute_names_defined_in_store(self):
        return self._private.grid.get_attribute_names_defined_in_store()
        
    def get_defined_settable_attribute_names(self):
        return self._private.grid.get_defined_settable_attribute_names()
    
    @property
    def shape(self):
        return indexing.shape_after_index(self._private.grid.shape, self._private.indices )

    def indices(self):
        return [x[self._private.indices] for x in self._original_set().indices()]
        
    def __eq__(self, other):
        if self._private.grid!=other._private.grid:
          return False
        else:
          if numpy.all(numpy.array(self.indices())==numpy.array(other.indices())):
            return True
          else:
            return False
        
    def __ne__(self,other):
        return not(self==other)

    def _factory_for_new_collection(self):
        return Grid

    def iter_history(self):
        if self._private.previous:
            current = self._private.previous
            while not current is None:
                yield current
                current = current._private.previous
            return

        current = self._original_set().previous_state()
        while not current is None:
            yield current[self._private.indices]
            current = current.previous_state()
        
class GridPoint(object):

    def __init__(self, index, grid):
        object.__setattr__(self,"index",index)
        object.__setattr__(self,"grid",grid)    
    
    def __setattr__(self, name_of_the_attribute, new_value_for_the_attribute):
        try:
            self.grid._set_value_of_attribute(self.index, name_of_the_attribute, new_value_for_the_attribute)
        except Exception as ex:
            raise
            raise AttributeError("Could not assign to attribute {0}.".format(name_of_the_attribute))
    
    def __getattr__(self, name_of_the_attribute):
        return self.grid._get_value_of_attribute(self, self.index, name_of_the_attribute)
        
    def __eq__(self, other):
        return isinstance(other, type(self)) and other.index == self.index and other.grid == self.grid

    def __ne__(self, other):
        return not(isinstance(other, type(self)) and other.index == self.index and other.grid == self.grid)
    
    def get_containing_set(self):
        return self.grid

    def iter_history(self):
        current = self.get_containing_set().previous_state()
        while not current is None:
            yield current[self.index]
            current = current.previous_state()

    @property
    def history(self):
        return reversed(list(self.iter_history()))

    def get_timeline_of_attribute(self, attribute):
        timeline = []
        for x in self.history:
            timeline.append((x.grid.collection_attributes.timestamp, getattr(x,attribute)))
        return timeline

    def get_timeline_of_attribute_as_vector(self, attribute):
        timestamps = AdaptingVectorQuantity()
        timeline = AdaptingVectorQuantity()
        for x in self.history:
            timestamps.append(x.grid.collection_attributes.timestamp)
            timeline.append(getattr(x,attribute))
        return timestamps,timeline


        
def new_subgrid_from_index(grid, index):
    if indexing.number_of_dimensions_after_index(grid.number_of_dimensions(), index) == 0:
        return GridPoint(index, grid)
    else:
        return SubGrid(grid, index)

class GridRemappingChannel(object):
    """
    A channel to remap attributes from one grid to another.
    """
    
    def __init__(self, source, target, remapper):
        self.source = source
        self.target = target
        if callable(remapper):
            self.remapper = remapper( source, target)
        else:
            self.remapper = remapper

    def get_overlapping_attributes(self):
        from_names = self.source.get_attribute_names_defined_in_store()
        to_names = self.target.get_defined_settable_attribute_names()
        names_to_copy = set(from_names).intersection(set(to_names))
        return list(names_to_copy)

    def copy_attributes(self, attributes, target_names=None):
        self.remapper.forward_mapping(attributes, target_names)
                
    def copy(self):
        if not self.target.can_extend_attributes():
            self.copy_overlapping_attributes()
        else:
            self.copy_all_attributes()
        
    def copy_all_attributes(self):
        names_to_copy = self.source.get_attribute_names_defined_in_store()
        self.copy_attributes(list(names_to_copy))    

    def copy_overlapping_attributes(self):
        names_to_copy = self.get_overlapping_attributes()
        self.copy_attributes(names_to_copy)  


class GridInformationChannel(object):
    """
    A channel to copy attributes from one grid to another.
    For each dimension copies cells from 0 - min(grid0.size, grid1.size).
    """
    
    def __init__(self, source, target, attributes=None, target_names=None):
        self.source = source
        self.target = target
        self.attributes = attributes
        self.target_names = target_names
        self._reindex()
        
    def _reindex(self):
        source_shape = self.source.shape
        target_shape = self.target.shape
        if len(source_shape) != len(target_shape):
            raise exceptions.AmuseException("The source and target grids do not have the same dimensions, cannot use this channel")
        index = [numpy.s_[0:min(x,y)] for x,y in zip(source_shape, target_shape)]
        index = tuple(index)
        
        self.index = index


    def reverse(self):
        if self.target_names is None:
            attributes = self.attributes
            target_names = self.target_names
        else:
            attributes = self.target_names
            target_names = self.attributes

        return GridInformationChannel(
            self.target,
            self.source,
            attributes,
            target_names
        )
        
    def get_values(self, attributes):
        values = self.source.get_values_in_store(self.index, attributes)
        converted = []
        for x in values:
            if isinstance(x, LinkedArray):
                converted.append(x.copy_with_link_transfer(self.source, self.target))
            else:
                converted.append(x)
        return converted

    def get_overlapping_attributes(self):
        from_names = self.source.get_attribute_names_defined_in_store()
        to_names = self.target.get_defined_settable_attribute_names()
        names_to_copy = set(from_names).intersection(set(to_names))
        return list(names_to_copy)
    
<<<<<<< HEAD
    def copy_attributes(self, attributes, target_names = None):
        if target_names is None:
            target_names = attributes

=======
    def copy_attributes(self, attributes, target_names=None):
        if target_names is None:
            target_names=attributes
>>>>>>> cd2605de
        converted=self.get_values(attributes)        
        self.target.set_values_in_store(self.index, target_names, converted)
        
    def copy(self):
        if not self.attributes is None:
            self.copy_attributes(self.attributes, self.target_names)
        elif not self.target.can_extend_attributes():
            self.copy_overlapping_attributes()
        else:
            self.copy_all_attributes()
        
    def copy_all_attributes(self):
        names_to_copy = self.source.get_attribute_names_defined_in_store()
        self.copy_attributes(list(names_to_copy))    

    def copy_overlapping_attributes(self):
        names_to_copy = self.get_overlapping_attributes()
        self.copy_attributes(names_to_copy)

    def transform_values(self, attributes, f):
        values = self.source.get_values_in_store(self.index, attributes)
        return f(*values)
        
    def transform(self, target, function, source):
        """ Copy and transform values of one attribute from the source set to the target set.

        :argument target: name of the attributes in the target set
        :argument function: function used for transform, should return tuple
        :argument source: name of the attribute in the source set

        >>> from amuse.datamodel import Grid
        >>> grid1 = Grid(2)
        >>> grid2 = Grid(2)
        >>> grid1.attribute1 = 1
        >>> grid1.attribute2 = 2
        >>> channel = grid1.new_channel_to(grid2)
        >>> channel.transform(["attribute3","attribute4"], lambda x,y: (y+x,y-x), ["attribute1","attribute2"])
        >>> print grid2.attribute3
        [3 3]
        >>> print grid2.attribute4
        [1 1]

        """
        if function is None:
            function=lambda *x : x
        
        if not self.target.can_extend_attributes():
            target_attributes = self.target.get_defined_settable_attribute_names()
            if not set(target).issubset(set(target_attributes)):
                raise Exception("trying to set unsettable attributes {0}".format(
                                list(set(target)-set(target_attributes))) )
        converted=self.transform_values(source, function)
        if len(converted) != len(target):
            raise Exception("function {0} returns {1} values while target attributes are {2} of length {3}".format(
                            function.__name__, len(converted), target, len(target)))
        self.target.set_values_in_store(self.index, target, converted)        

class SamplePointOnCellCenter(object):
    def __init__(self, grid, point=None, **kwargs):
        self.grid = grid
        self.point = self.grid._get_array_of_positions_from_arguments(pos=point, **kwargs)
        
    @late
    def position(self):
        return self.cell.position
    
    @late
    def index(self):
        return self.grid.get_index(self.point)
        
    @late
    def isvalid(self):
        return numpy.logical_and(
            numpy.all(self.index >= self.grid.get_minimum_index()[:len(self.index)]),
            numpy.all(self.index <= self.grid.get_maximum_index()[:len(self.index)])
        )
    
    @late
    def cell(self):
        return self.grid[tuple(self.index)]
    
    def get_value_of_attribute(self, name_of_the_attribute):
        return getattr(self.cell, name_of_the_attribute)
    
    def __getattr__(self, name_of_the_attribute):
        return self.get_value_of_attribute(name_of_the_attribute)

class SamplePointWithInterpolation(object):
    """
    Vxyz =
    V000 (1 - x) (1 - y) (1 - z) +
    V100 x (1 - y) (1 - z) + 
    V010 (1 - x) y (1 - z) + 
    V001 (1 - x) (1 - y) z +
    V101 x (1 - y) z + 
    V011 (1 - x) y z + 
    V110 x y (1 - z) + 
    V111 x y z
    """
    
    def __init__(self, grid, point=None, **kwargs):
        self.grid = grid
        self.point = self.grid._get_array_of_positions_from_arguments(pos=point, **kwargs)
        
    @late
    def position(self):
        return self.point
    
    @late
    def index(self):
        return self.grid.get_index(self.point)
                
    @late
    def index_for_000_cell(self):
        offset = self.point - self.grid[0,0,0].position
        indices = (offset / self.grid.cellsize())
        return numpy.floor(indices).astype(numpy.int32)

    @late
    def index_for_111_cell(self):
        return self.index_for_000_cell + [1,1,1]
    
    @late
    def surrounding_cell_indices(self):
        cell000 = self.index_for_000_cell
        translations = [
            [0, 0, 0],
            [1, 0, 0],
            [0, 1, 0],
            [0, 0, 1],
            [1, 0, 1],
            [0, 1, 1],
            [1, 1, 0],
            [1, 1, 1],
        ]
        return cell000 + translations
        
    @late
    def weighing_factors(self):
        x0,y0,z0 = self.grid[tuple(self.index_for_000_cell)].position
        x1,y1,z1 = self.grid[tuple(self.index_for_000_cell + [1,1,1])].position
        x,y,z = self.point
        
        
        dx1 = (x1 - x) / (x1 - x0)
        dy1 = (y1 - y) / (y1 - y0)
        dz1 = (z1 - z) / (z1 - z0)
        dx0 = (x - x0) / (x1 - x0)
        dy0 = (y - y0) / (y1 - y0)
        dz0 = (z - z0) / (z1 - z0)
        
        result = numpy.asarray([
            dx1 * dy1 * dz1,
            dx0 * dy1 * dz1,
            dx1 * dy0 * dz1,
            dx1 * dy1 * dz0,
            dx0 * dy1 * dz0,
            dx1 * dy0 * dz0,
            dx0 * dy0 * dz1,
            dx0 * dy0 * dz0
        ] )
        return result 
    
    @late
    def surrounding_cells(self):
        return [self.grid[tuple(x)] for x in self.surrounding_cell_indices]
    
    @late
    def isvalid(self):
        return numpy.logical_and(
            numpy.all(self.index_for_000_cell >= self.grid.get_minimum_index()[:len(self.index)]),
            numpy.all(self.index_for_111_cell <= self.grid.get_maximum_index()[:len(self.index)])
        )
        
    def get_values_of_attribute(self, name_of_the_attribute):
        result = quantities.AdaptingVectorQuantity()
        for x in self.surrounding_cells:
            result.append(getattr(x, name_of_the_attribute))
        return result
    
    def __getattr__(self, name_of_the_attribute):
        values = self.get_values_of_attribute(name_of_the_attribute)
        return (values * self.weighing_factors).sum()
        
        

class SamplePointsOnGrid(object):
    
    def __init__(self, grid, points=None, samples_factory = SamplePointWithInterpolation, **kwargs):
        self.grid = grid
        points=self.grid._get_array_of_positions_from_arguments(pos=points,**kwargs)
        self.samples = [samples_factory(grid, x) for x in points]
        self.samples = [x for x in self.samples if x.isvalid ]
        
    @late
    def indices(self):
        for x in self.samples:
            yield x.index
            
    @late
    def positions(self):
        for x in self.samples:
            yield x.position
        
    def __getattr__(self, name_of_the_attribute):
        result = quantities.AdaptingVectorQuantity()
        for x in self.samples:
            result.append(getattr(x, name_of_the_attribute))
        return result
    
    def __iter__(self):
        for x in len(self):
            yield self[x]
    
    def __getitem__(self, index):
        return self.samples[index]
    
    def __len__(self):
        return len(self.samples)

class SamplePointsOnMultipleGrids(object):
    
    def __init__(self, grids, points, samples_factory = SamplePointWithInterpolation, index_factory = None):
        self.grids = grids
        self.points = points
        self.samples_factory = samples_factory
        if index_factory is None:
            self.index = None
        else:
            self.index = index_factory(self.grids)
        
    def _grid_for_point(self, point):
        if self.index is None:
            for grid in self.grids:
                if (numpy.all(point >= grid.get_minimum_position()) and
                     numpy.all(point < grid.get_maximum_position())):
                    return grid
            return None 
        else:
            return self.index.grid_for_point(point)
    
    def filterout_duplicate_indices(self):
        previous_grid = None
        previous_index = None  
        filteredout = [] 
        for x in self.samples:
            if x.grid is previous_grid and numpy.all(x.index == previous_index):
                pass
            else:
                previous_grid= x.grid
                previous_index = x.index
                filteredout.append(x)
        self.samples = filteredout
        
    def get_samples(self):
        result = []
        for x in self.points:
            grid = self._grid_for_point(x)
            if grid is None:
                continue
            sample = self.samples_factory(grid, x)
            if not sample.isvalid:
                continue
            result.append(sample)
        return result
        
    @late
    def samples(self):
        result = []
        for x in self.points:
            grid = self._grid_for_point(x)
            if grid is None:
                continue
            sample = self.samples_factory(grid, x)
            if not sample.isvalid:
                continue
            result.append(sample)
        return result
        
    @late
    def indices(self):
        for x in self.samples:
            yield x.index
            
    @late
    def positions(self):
        for x in self.samples:
            yield x.position
        
    def __getattr__(self, name_of_the_attribute):
        self.get_samples()
        result = quantities.AdaptingVectorQuantity()
        for x in self.samples:
            result.append(getattr(x, name_of_the_attribute))
        return result
    
    def __iter__(self):
        for x in len(self):
            yield self[x]
    
    def __getitem__(self, index):
        return self.samples[index]
    
    def __len__(self):
        return len(self.samples)
        
        

class NonOverlappingGridsIndexer(object):
        
    def __init__(self, grids):
        self.grids = grids
        self.setup_index()
    
    @late
    def minimum_position(self):
        result = self.grids[0].get_minimum_position()
        for x in self.grids[1:]:
            minimum = x.get_minimum_position()
            result = result.minimum(minimum)
        return result
        
    def setup_index(self):
        smallest_boxsize = None
        for x in self.grids:
            boxsize = x.get_maximum_position() - x.get_minimum_position()
            if smallest_boxsize is None:
                smallest_boxsize = boxsize
            else:
                smallest_boxsize = boxsize.minimum(smallest_boxsize)
            
        self.smallest_boxsize = smallest_boxsize
        max_index = [0,0,0]
        
        for x in self.grids:
            index = (x.get_maximum_position() / smallest_boxsize)
            index = numpy.floor(index).astype(numpy.int32)
            max_index = numpy.where(index > max_index, index, max_index)
            
        self.grids_on_index = numpy.zeros(max_index, 'int')
        
        for index,x in enumerate(self.grids):
            bottom_left = x.get_minimum_position()
            index_of_grid = (bottom_left / smallest_boxsize)
            size = ((x.get_maximum_position() - x.get_minimum_position()) / smallest_boxsize)
            i,j,k = numpy.floor(index_of_grid).astype(numpy.int32)
            ni,nj,nk = numpy.floor(size).astype(numpy.int32)
            self.grids_on_index[i:i+ni,j:j+nj,k:k+nk] = index
        
        
    def grid_for_point(self, position):
        index = ((position - self.minimum_position) / self.smallest_boxsize)
        index = numpy.floor(index).astype(numpy.int32)
        index_of_grid = self.grids_on_index[tuple(index)]
        return self.grids[index_of_grid]
        
    def grids_for_points(self, points):
        index = ((points - self.minimum_position) / self.smallest_boxsize)
        index = numpy.floor(index).astype(numpy.int32)
        index_of_grid = self.grids_on_index[tuple(index)]
        return self.grids[index_of_grid]


# convenience function to convert input arguments to positions (or vector of "points")
def _get_array_of_positions_from_arguments(axes_names, **kwargs):
    if kwargs.get('pos',None):
        return kwargs['pos']
    if kwargs.get('position',None):
        return kwargs['position']
    
    coordinates=[kwargs[x] for x in axes_names]
    ndim=numpy.ndim(coordinates[0])
    if ndim==0:
      return VectorQuantity.new_from_scalar_quantities(*coordinates)
    result=stack(coordinates)
    order=tuple(range(1,ndim+1))+(0,)
    return result.transpose(order)<|MERGE_RESOLUTION|>--- conflicted
+++ resolved
@@ -731,16 +731,9 @@
         names_to_copy = set(from_names).intersection(set(to_names))
         return list(names_to_copy)
     
-<<<<<<< HEAD
     def copy_attributes(self, attributes, target_names = None):
         if target_names is None:
             target_names = attributes
-
-=======
-    def copy_attributes(self, attributes, target_names=None):
-        if target_names is None:
-            target_names=attributes
->>>>>>> cd2605de
         converted=self.get_values(attributes)        
         self.target.set_values_in_store(self.index, target_names, converted)
         
