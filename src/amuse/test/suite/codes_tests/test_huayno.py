from amuse.test.amusetest import TestWithMPI
import os
import sys
import numpy
import math

from amuse.community.huayno.interface import HuaynoInterface, Huayno

from amuse.units import nbody_system
from amuse.units import units, constants
from amuse import datamodel
from amuse.ic import plummer
try:
    from matplotlib import pyplot
    HAS_MATPLOTLIB = True
except ImportError:
    HAS_MATPLOTLIB = False

def elements(starmass,x,y,z,vx,vy,vz,G=constants.G):
    mu=G*starmass
    r=(x**2+y**2+z**2)**0.5
    v2=(vx**2+vy**2+vz**2)

    e=v2/2-mu/r

    a=-mu/2/e

    hx=y*vz-z*vy
    hy=z*vx-x*vz
    hz=x*vy-y*vx

    rdotv=x*vx+y*vy+z*vz

    ex=v2*x/mu-rdotv*vx/mu-x/r
    ey=v2*y/mu-rdotv*vy/mu-y/r
    ez=v2*z/mu-rdotv*vz/mu-z/r

    h2=(hx**2+hy**2+hz**2)

    eps=(1-h2/mu/a)**0.5

    return a,eps

def energy(mass,eps,orbiters):
   return (0.5*orbiters.velocity.lengths()**2-constants.G*mass/(orbiters.position.lengths()**2+eps**2)**0.5)

def angular_momentum(orbiters):
   return orbiters.position.cross(orbiters.velocity).lengths()

class TestHuaynoInterface(TestWithMPI):
    
    def test1(self):
        instance = HuaynoInterface()
        instance.initialize_code()
    
        res1 = instance.new_particle(mass = 11.0, radius = 2.0, x = 0.0, y = 0.0, z = 0.0, vx = 0.0, vy = 0.0, vz = 0.0)
        res2 = instance.new_particle(mass = 21.0, radius = 5.0, x = 10.0, y = 0.0, z = 0.0, vx = 10.0, vy = 0.0, vz = 0.0)
        
        self.assertEqual(0, res1['index_of_the_particle'])
        self.assertEqual(1, res2['index_of_the_particle'])
    
        retrieved_state1 = instance.get_state(0)
        retrieved_state2 = instance.get_state(1)
    
        self.assertEqual(11.0,  retrieved_state1['mass'])
        self.assertEqual(21.0,  retrieved_state2['mass'])
        self.assertEqual(0.0,  retrieved_state1['x'])
        self.assertEqual(10.0,  retrieved_state2['x'])
    
        instance.cleanup_code()
        instance.stop()

    def test2(self):
        instance = HuaynoInterface()
        instance.initialize_code()

        for i in [0, 1, 2]:
            temp_particle = instance.new_particle(mass = i, radius = 1.0, x = 0.0, y = 0.0, z = 0.0, vx = 0.0, vy = 0.0, vz = 0.0)
            self.assertEqual(i, temp_particle['index_of_the_particle'])
            
        instance.delete_particle(1)
      
        self.assertEqual(2, instance.get_number_of_particles()['number_of_particles'])
        
        self.assertEqual(0, instance.get_index_of_first_particle()['index_of_the_particle'])
        
        self.assertEqual(2, instance.get_index_of_next_particle(0)['index_of_the_next_particle'])
        self.assertEqual(0, instance.get_index_of_next_particle(0)['__result'])
        self.assertEqual(-2, instance.get_index_of_next_particle(1)['__result'])
        self.assertEqual(1, instance.get_index_of_next_particle(2)['__result'])
        instance.cleanup_code()
        instance.stop()
        
    def test3(self):
        huayno = HuaynoInterface()
        huayno.set_eps2(0.101)
        self.assertEqual(0.101, huayno.get_eps2()['eps2'])
        huayno.set_eps2( 0.110)
        self.assertEqual(0.110, huayno.get_eps2()['eps2'])
        huayno.cleanup_code()
        huayno.stop()

    def test5(self):
        huayno = HuaynoInterface()
        huayno.initialize_code()
        
        huayno.new_particle([10,20],[0,0],[0,0], [0,0], [0,0], [0,0], [0,0],[1,1])
        retrieved_state = huayno.get_state(0)
        
        self.assertEqual(10.0,  retrieved_state['mass'])
        self.assertEqual(1, retrieved_state['radius'])
    
        retrieved_state = huayno.get_state([0,1])
        self.assertEqual(20.0,  retrieved_state['mass'][1])
        self.assertEqual(huayno.get_number_of_particles()['number_of_particles'], 2)
        huayno.cleanup_code() 
        huayno.stop()
       

class TestHuayno(TestWithMPI):
    def new_system_of_sun_and_earth(self):
        particles = datamodel.Particles(2)
        particles.mass = [1.0, 3.0037e-6] | units.MSun
        particles.radius = 1.0 | units.RSun
        particles.position = [[0.0, 0.0, 0.0], [1.0, 0.0, 0.0]] | units.AU
        particles.velocity = [[0.0, 0.0, 0.0], [0.0, 0.0, 0.0]] | units.km / units.s
        particles[1].vy = (constants.G * particles.total_mass() / (1.0 | units.AU)).sqrt()
        particles.move_to_center()
        return particles
    
    def test1(self):
        convert_nbody = nbody_system.nbody_to_si(1.0 | units.MSun, 149.5e6 | units.km)
    
        huayno = Huayno(convert_nbody)
        huayno.initialize_code()
        huayno.parameters.epsilon_squared = 0.0 | units.AU**2
        
        stars = self.new_system_of_sun_and_earth()
        earth = stars[1]
        
        huayno.particles.add_particles(stars)
        
        huayno.evolve_model(365.0 | units.day)
        huayno.particles.copy_values_of_all_attributes_to(stars)
        
        position_at_start = earth.position.value_in(units.AU)[0]
        position_after_full_rotation = earth.position.value_in(units.AU)[0]
        self.assertAlmostEqual(position_at_start, position_after_full_rotation, 6)
        
        huayno.evolve_model(365.0 + (365.0 / 2) | units.day)
        
        huayno.particles.copy_values_of_all_attributes_to(stars)
        position_after_half_a_rotation = earth.position.value_in(units.AU)[0]
        self.assertAlmostEqual(-position_at_start, position_after_half_a_rotation, 2)
                
        huayno.evolve_model(365.0 + (365.0 / 2) + (365.0 / 4)  | units.day)
        
        huayno.particles.copy_values_of_all_attributes_to(stars)
        position_after_half_a_rotation = earth.position.value_in(units.AU)[1]
        self.assertAlmostEqual(-position_at_start, position_after_half_a_rotation, 3)
        
        huayno.cleanup_code()
        
        huayno.stop()
        

    def test2(self):
        convert_nbody = nbody_system.nbody_to_si(1.0 | units.MSun, 149.5e6 | units.km)
    
        instance = Huayno(convert_nbody)
        instance.initialize_code()
        instance.parameters.epsilon_squared = 0.0 | units.AU**2
        
        stars = self.new_system_of_sun_and_earth()
        earth = stars[1]
        instance.particles.add_particles(stars)
    
        for x in range(1,2000,10):
            instance.evolve_model(x | units.day)
            instance.particles.copy_values_of_all_attributes_to(stars)
            stars.savepoint()
        
        if HAS_MATPLOTLIB:
            figure = pyplot.figure()
            plot = figure.add_subplot(1,1,1)
            
            x_points = earth.get_timeline_of_attribute("x")
            y_points = earth.get_timeline_of_attribute("y")
            
            x_points_in_AU = [t_x[1].value_in(units.AU) for t_x in x_points]
            y_points_in_AU = [t_x1[1].value_in(units.AU) for t_x1 in y_points]
            
            plot.scatter(x_points_in_AU,y_points_in_AU, color = "b", marker = 'o')
            
            plot.set_xlim(-1.5, 1.5)
            plot.set_ylim(-1.5, 1.5)
               
            
            test_results_path = self.get_path_to_results()
            output_file = os.path.join(test_results_path, "huayno-earth-sun2.svg")
            figure.savefig(output_file)
              
        instance.cleanup_code()
        del instance

    def test3(self):
        convert_nbody = nbody_system.nbody_to_si(1.0 | units.MSun, 149.5e6 | units.km)

        instance = Huayno(convert_nbody)
        instance.initialize_code()
        instance.parameters.epsilon_squared = 0.00001 | units.AU**2
        
        stars = datamodel.Stars(2)
        star1 = stars[0]
        star2 = stars[1]

        star1.mass = units.MSun(1.0)
        star1.position = units.AU(numpy.array((-1.0,0.0,0.0)))
        star1.velocity = units.AUd(numpy.array((0.0,0.0,0.0)))
        star1.radius = units.RSun(1.0)

        star2.mass = units.MSun(1.0)
        star2.position = units.AU(numpy.array((1.0,0.0,0.0)))
        star2.velocity = units.AUd(numpy.array((0.0,0.0,0.0)))
        star2.radius = units.RSun(100.0)
        
        instance.particles.add_particles(stars)
    
        for x in range(1,2000,10):
            instance.evolve_model(x | units.day)
            instance.particles.copy_values_of_all_attributes_to(stars)
            stars.savepoint()
        
    
    def test4(self):
        convert_nbody = nbody_system.nbody_to_si(5.0 | units.kg, 10.0 | units.m)

        instance = Huayno(convert_nbody)
        instance.initialize_code()
        
        particles = datamodel.Particles(2)
        self.assertEqual(len(instance.particles), 0)
        
        particles.mass = [15.0, 30.0] | units.kg
        particles.radius =  [10.0, 20.0] | units.m
        particles.position = [[10.0, 20.0, 30.0], [20.0, 40.0, 60.0]] | units.m
        particles.velocity = [[0.0, 0.0, 0.0], [0.0, 0.0, 0.0]] | units.m / units.s

        
        instance.particles.add_particles(particles)
        self.assertEqual(len(instance.particles), 2)
        
        instance.particles.mass =  [17.0, 33.0] | units.kg
        
        
        self.assertEqual(instance.get_mass(0), 17.0| units.kg) 
        self.assertEqual(instance.get_mass(1), 33.0| units.kg)  

    def test5(self):
        convert_nbody = nbody_system.nbody_to_si(5.0 | units.kg, 10.0 | units.m)

        instance = Huayno(convert_nbody)
        instance.initialize_code()
        
        particles = datamodel.Particles(2)
        self.assertEqual(len(instance.particles), 0)
        
        particles.mass = [15.0, 30.0] | units.kg
        particles.radius =  [10.0, 20.0] | units.m
        particles.position = [[10.0, 20.0, 30.0], [20.0, 40.0, 60.0]] | units.m
        particles.velocity = [[0.0, 0.0, 0.0], [0.0, 0.0, 0.0]] | units.m / units.s

        
        instance.particles.add_particles(particles)
        self.assertEqual(len(instance.particles), 2)
        
        instance.set_state(1, 16|units.kg, 20.0|units.m, 40.0|units.m, 60.0|units.m, 
                                 1.0|units.ms, 1.0|units.ms, 1.0|units.ms)
        
        curr_state =  instance.get_state(1)
        for expected, actural in zip((16|units.kg, 20.0|units.m, 40.0|units.m, 60.0|units.m, 
                                 1.0|units.ms, 1.0|units.ms, 1.0|units.ms, 0 | units.m), curr_state):
            self.assertAlmostRelativeEquals(actural,expected)
        
        instance.set_state(1, 16|units.kg, 20.0|units.m, 40.0|units.m, 60.0|units.m, 
                                 1.0|units.ms, 1.0|units.ms, 1.0|units.ms , 20.0|units.m)
        
        curr_state =  instance.get_state(1)
        for expected, actural in zip((16|units.kg, 20.0|units.m, 40.0|units.m, 60.0|units.m, 
                                 1.0|units.ms, 1.0|units.ms, 1.0|units.ms, 20 | units.m), curr_state):
            self.assertAlmostRelativeEquals(actural,expected)
        
        
    
    def test6(self):
        print("Test6: Testing Huayno parameters")
        convert_nbody = nbody_system.nbody_to_si(1.0 | units.yr, 1.0 | units.AU)
        instance = Huayno(convert_nbody)
        
        (value, error) = instance.legacy_interface.get_eps2()
        self.assertEqual(0, error)
        self.assertEqual(0.0, value)
        self.assertAlmostEqual(0.0 | units.AU**2, instance.parameters.epsilon_squared, in_units=units.AU**2)
        for x in [0.01, 0.1, 0.2]:
            instance.parameters.epsilon_squared = x | units.AU**2
            self.assertAlmostEqual(x | units.AU**2, instance.parameters.epsilon_squared, in_units=units.AU**2)
                
        (value, error) = instance.legacy_interface.get_time()
        self.assertEqual(0, error)
        self.assertEqual(0.0, value)
        self.assertAlmostEqual(0.0 | units.yr, instance.parameters.begin_time, in_units=units.yr)
        for x in [1.0, 10.0, 100.0]:
            instance.parameters.begin_time = x | units.yr
            self.assertAlmostEqual(x | units.yr, instance.parameters.begin_time, in_units=units.yr)
        instance.stop()
    
    def test7(self):
        print("Test7: Testing effect of Huayno parameter epsilon_squared")
        convert_nbody = nbody_system.nbody_to_si(1.0 | units.MSun, 1.0 | units.AU)
        
        particles = datamodel.Particles(2)
        sun = particles[0]
        sun.mass = 1.0 | units.MSun
        sun.position = [0.0, 0.0, 0.0] | units.AU
        sun.velocity = [0.0, 0.0, 0.0] | units.AU / units.yr
        sun.radius = 1.0 | units.RSun

        earth = particles[1]
        earth.mass = 5.9736e24 | units.kg
        earth.radius = 6371.0 | units.km
        earth.position = [0.0, 1.0, 0.0] | units.AU
        earth.velocity = [2.0*numpy.pi, -0.0001, 0.0] | units.AU / units.yr
        
        initial_direction = math.atan((earth.velocity[0]/earth.velocity[1]))
        final_direction = []
        for log_eps2 in range(-9,10,2):
            instance = Huayno(convert_nbody)
            instance.initialize_code()
            instance.parameters.epsilon_squared = 10.0**log_eps2 | units.AU ** 2
            instance.particles.add_particles(particles)
            instance.commit_particles()
            instance.evolve_model(0.25 | units.yr)
            final_direction.append(math.atan((instance.particles[1].velocity[0]/
                instance.particles[1].velocity[1])))
            instance.stop()
        # Small values of epsilon_squared should result in normal earth-sun dynamics: rotation of 90 degrees
        self.assertAlmostEqual(abs(final_direction[0]), abs(initial_direction+math.pi/2.0), 2)
        # Large values of epsilon_squared should result in ~ no interaction
        self.assertAlmostEqual(final_direction[-1], initial_direction, 2)
        # Outcome is most sensitive to epsilon_squared when epsilon_squared = d(earth, sun)^2
        delta = [abs(final_direction[i+1]-final_direction[i]) for i in range(len(final_direction)-1)]
        self.assertEqual(delta[len(final_direction)//2 -1], max(delta))
        
        
    def test13(self):
        particles = plummer.new_plummer_model(31)
       
        instance = Huayno(number_of_workers=1)#, debugger="xterm")
        instance.initialize_code()
        instance.parameters.epsilon_squared = 0.01 | nbody_system.length ** 2
        instance.particles.add_particles(particles)
        
        instance.evolve_model(0.1 | nbody_system.time)
        instance.synchronize_model()
        expected_positions = instance.particles.position
        instance.stop()
    
    def test14(self):
        import hashlib

        numpy.random.seed(123456)
        particles = plummer.new_plummer_model(32)
        sha=hashlib.sha1()

        test_set=["CONSTANT", "SHARED2", "EXTRAPOLATE",
            "PASS_KDK", "PASS_DKD", "HOLD_KDK", "HOLD_DKD",
            "PPASS_DKD", "BRIDGE_KDK", "BRIDGE_DKD",
            "CC", "CC_KEPLER", "CC_BS", "CC_BSA",
            "OK", "SHAREDBS", "SHARED4", "SHARED6", "SHARED8",
<<<<<<< HEAD
            "SHARED10"]

        #~ test_set=["CONSTANT"]

           
        for itype in test_set:
            #~ print()
            #~ print(itype)
            instance = Huayno()
            instance.parameters.inttype_parameter=Huayno.all_inttypes[itype]
            #~ instance.parameters.accelerate_zero_mass=False
            instance.particles.add_particles(particles)
            E1=instance.kinetic_energy+instance.potential_energy
            instance.evolve_model(0.125 | nbody_system.time)
            E2=instance.kinetic_energy+instance.potential_energy
            if itype!="CONSTANT":
              self.assertLess(abs(E2-E1).number, 1.e-5)
            #~ print((E2-E1).number)

            part_out= instance.particles.copy()
            position = part_out.position.number
            if hasattr(position,'tobytes'):
                as_bytes = position.tobytes()
            else:
                as_bytes = numpy.array(position.data, copy=True, order='C')
            sha.update(as_bytes)
            
            instance.stop()
        
        # this result is probably dependent on system architecture hence no good for assert
        print() 
        print(sha.hexdigest())
        print("44b8747cd181c7c05de39094d254771b4f67809c")

    def test14b(self):
        import hashlib

        numpy.random.seed(123456)
        particles = plummer.new_plummer_model(32)
        p2 = plummer.new_plummer_model(32)
        p2.mass*=0
        sha=hashlib.sha1()

        test_set=["CONSTANT", "SHARED2", "EXTRAPOLATE",
            "PASS_KDK", "PASS_DKD", "HOLD_KDK", "HOLD_DKD",
            "PPASS_DKD", "BRIDGE_KDK", "BRIDGE_DKD",
            "CC", "CC_KEPLER", "CC_BS", "CC_BSA",
            "OK", "SHAREDBS", "SHARED4", "SHARED6", "SHARED8",
            "SHARED10"]
                                            
        for itype in test_set:
            print()
            print(itype)
            instance = Huayno(redirection="none")
            instance.parameters.inttype_parameter=Huayno.all_inttypes[itype]
            instance.parameters.accelerate_zero_mass=True
=======
            "SHARED10", "SHAREDBS"]
           
        for itype in test_set:
            instance = Huayno()
            instance.parameters.inttype_parameter=Huayno.all_inttypes[itype]
            instance.particles.add_particles(particles)
            E1=instance.kinetic_energy+instance.potential_energy
            instance.evolve_model(0.125 | nbody_system.time)
            E2=instance.kinetic_energy+instance.potential_energy
            if itype!="CONSTANT":
              self.assertLess((E2-E1).number, 1.e-5)

            part_out= instance.particles.copy()
            position = part_out.position.number
            if hasattr(position,'tobytes'):
                as_bytes = position.tobytes()
            else:
                as_bytes = numpy.array(position.data, copy=True, order='C')
            sha.update(as_bytes)
            
            instance.stop()
        
        # this result is probably dependent on system architecture hence no good for assert
        print() 
        print(sha.hexdigest())
        print("7e63d59b807a12d92671ea6da9777e262fa8e2f9")

    def test14b(self):
        import hashlib

        numpy.random.seed(123456)
        particles = plummer.new_plummer_model(16)
        p2 = plummer.new_plummer_model(16)
        p2.mass*=0
        sha=hashlib.sha1()

        test_set=["CONSTANT", "SHARED2", "EXTRAPOLATE",
            "PASS_KDK", "PASS_DKD", "HOLD_KDK", "HOLD_DKD",
            "PPASS_DKD", "BRIDGE_KDK", "BRIDGE_DKD",
            "CC", "CC_KEPLER", "CC_BS", "CC_BSA",
            "OK", "SHAREDBS", "SHARED4", "SHARED6", "SHARED8",
            "SHARED10", "SHAREDBS"]
           
        for itype in test_set:
            instance = Huayno()
            instance.parameters.inttype_parameter=Huayno.all_inttypes[itype]
>>>>>>> de5a2ee8
            instance.particles.add_particles(particles)
            instance.particles.add_particles(p2)
            E1=instance.kinetic_energy+instance.potential_energy
            instance.evolve_model(0.125 | nbody_system.time)
            E2=instance.kinetic_energy+instance.potential_energy
            if itype!="CONSTANT":
              self.assertLess((E2-E1).number, 1.e-5)

            part_out= instance.particles.copy()
            position = part_out.position.number
            if hasattr(position,'tobytes'):
                as_bytes = position.tobytes()
            else:
                as_bytes = numpy.array(position.data, copy=True, order='C')
            sha.update(as_bytes)
            
            instance.stop()
        
        # this result is probably dependent on system architecture hence no good for assert
        print() 
        print(sha.hexdigest())
<<<<<<< HEAD
        print("a37517f3acc23cfd39b7a53f9f47631fa8df2ae4")
        #~ print("36cf912fb27cbf8169aa6d58e592a29bca4d1991")

    def test14c(self):
        import hashlib

        numpy.random.seed(123456)
        particles = plummer.new_plummer_model(16)
        particles.mass*=0.25
        p2 = plummer.new_plummer_model(16)
        p2.mass*=0.75
        sha=hashlib.sha1()

        test_set=["CONSTANT", "SHARED2", "EXTRAPOLATE",
            "PASS_KDK", "PASS_DKD", "HOLD_KDK", "HOLD_DKD",
            "PPASS_DKD", "BRIDGE_KDK", "BRIDGE_DKD",
            "CC", "CC_KEPLER", "CC_BS", "CC_BSA",
            "OK", "SHAREDBS", "SHARED4", "SHARED6", "SHARED8",
            "SHARED10"]
           
        #~ test_set=["CC_BS"]   
           
        for itype in test_set:
            #~ print()
            #~ print(itype)
            instance = Huayno(redirection="none")
            instance.parameters.inttype_parameter=Huayno.all_inttypes[itype]
            instance.parameters.accelerate_zero_mass=True
            instance.particles.add_particles(particles)
            instance.particles.add_particles(p2)
            E1=instance.kinetic_energy+instance.potential_energy
            instance.evolve_model(0.125 | nbody_system.time)
            E2=instance.kinetic_energy+instance.potential_energy
            #~ if itype!="CONSTANT":
              #~ self.assertLess(abs(E2-E1).number, 1.e-5)
            #~ print((E2-E1).number)
            part_out= instance.particles.copy()
            position = part_out.position.number
            if hasattr(position,'tobytes'):
                as_bytes = position.tobytes()
            else:
                as_bytes = numpy.array(position.data, copy=True, order='C')
            sha.update(as_bytes)
            
            instance.stop()
        
        # this result is probably dependent on system architecture hence no good for assert
        print() 
        print(sha.hexdigest())
        print("c31d5d2667189708ae8e8be593a2445204596203")

=======
        print("9e2025989eead2b37198db730bbaa32fd7dd1051")
>>>>>>> de5a2ee8
        
    def test15(self):
        particles = plummer.new_plummer_model(512)
        expected_positions = None
        for mode in ["cpu", "openmp", "opencl"]:
            try:
                instance = Huayno(mode=mode, number_of_workers=1)#, debugger="xterm")
            except:
                print("Running huayno with mode=", mode, " was unsuccessful.")
                continue
            else:
                print("Running huayno with mode=", mode, "... ")
                
            instance.initialize_code()
            instance.parameters.epsilon_squared = 0.01 | nbody_system.length ** 2
            instance.particles.add_particles(particles)
            
            instance.evolve_model(0.2 | nbody_system.time)
            instance.synchronize_model()
            if expected_positions is None:
                expected_positions = instance.particles.position
            else:
                self.assertAlmostRelativeEquals(expected_positions, instance.particles.position, 8)
            instance.stop()

    def test16(self):
        instance = Huayno()
        instance.parameters.epsilon_squared = 0.0 | nbody_system.length**2
        
        particles = datamodel.Particles(2)
        particles.mass = [1.] | nbody_system.mass
        particles.radius =  [0.0] | nbody_system.length
        particles.position = [[0.0,0.0,0.0],[1.0,0.0,0.0]] | nbody_system.length
        particles.velocity = [[0.0, 0.0, 0.0]] | nbody_system.speed
        instance.particles.add_particles(particles)
        
        zero = 0.0 | nbody_system.length
        
        for x in (0.25, 0.5, 0.75):
            x0 = x | nbody_system.length
            potential0 = instance.get_potential_at_point(zero, x0, zero, zero)
            fx0, fy0, fz0 = instance.get_gravity_at_point(zero, x0, zero, zero)
            
            self.assertAlmostEqual(fy0, 0.0 | nbody_system.acceleration,14)
            self.assertAlmostEqual(fz0, 0.0 | nbody_system.acceleration,14)
            
            fx = (-1.0 / (x0**2)+1.0 / (((1.0|nbody_system.length)-x0)**2)) * (1.0 | nbody_system.length ** 3 / nbody_system.time ** 2)
            self.assertAlmostEqual(fx, fx0,14)
            self.assertAlmostEqual(potential0, -nbody_system.G*(1.|nbody_system.mass)*(1./x0+1./((1.|nbody_system.length)-x0)),14)
        instance.stop()
    
    def _compare_integrator_with_collision_integrator(self, inttype_parameter1, inttype_parameter2):
        numpy.random.seed(12345)
        particles = plummer.new_plummer_model(101)
        instance = Huayno()
        instance.parameters.inttype_parameter = inttype_parameter1
        instance.particles.add_particles(particles)
        instance.evolve_model(0.2 | nbody_system.time)
        expected_position = instance.particles.position
        expected_velocity = instance.particles.velocity
        instance.reset()
        instance.parameters.inttype_parameter = inttype_parameter2
        instance.particles.add_particles(particles)
        instance.evolve_model(0.2 | nbody_system.time)
        self.assertAlmostRelativeEquals(expected_position, instance.particles.position, 8)
        self.assertAlmostRelativeEquals(expected_velocity, instance.particles.velocity, 8)
        instance.stop()
    
    def _run_collision_with_integrator(self, inttype_parameter):
        particles = datamodel.Particles(7)
        particles.mass = 0.001 | nbody_system.mass
        particles.radius = 0.01 | nbody_system.length
        particles.x = [-101.0, -100.0, -0.5, 0.5, 100.0, 101.0, 104.0] | nbody_system.length
        particles.y = 0 | nbody_system.length
        particles.z = 0 | nbody_system.length
        particles.velocity = [[2, 0, 0], [-2, 0, 0]]*3 + [[-4, 0, 0]] | nbody_system.speed
        
        instance = Huayno()
        instance.parameters.inttype_parameter = inttype_parameter
        instance.particles.add_particles(particles)
        collisions = instance.stopping_conditions.collision_detection
        collisions.enable()
        instance.evolve_model(1.0 | nbody_system.time)
        
        self.assertTrue(collisions.is_set())
        self.assertTrue(instance.model_time < 0.5 | nbody_system.time)
        self.assertEqual(len(collisions.particles(0)), 3)
        self.assertEqual(len(collisions.particles(1)), 3)
        self.assertEqual(len(particles - collisions.particles(0) - collisions.particles(1)), 1)
        self.assertEqual(abs(collisions.particles(0).x - collisions.particles(1).x) <= 
                (collisions.particles(0).radius + collisions.particles(1).radius),
                [True, True, True])
        
        sticky_merged = datamodel.Particles(len(collisions.particles(0)))
        sticky_merged.mass = collisions.particles(0).mass + collisions.particles(1).mass
        sticky_merged.radius = collisions.particles(0).radius
        for p1, p2, merged in zip(collisions.particles(0), collisions.particles(1), sticky_merged):
            merged.position = (p1 + p2).center_of_mass()
            merged.velocity = (p1 + p2).center_of_mass_velocity()
        
        instance.particles.remove_particles(collisions.particles(0) + collisions.particles(1))
        instance.particles.add_particles(sticky_merged)
        
        instance.evolve_model(1.0 | nbody_system.time)
        self.assertTrue(collisions.is_set())
        self.assertTrue(instance.model_time < 1.0 | nbody_system.time)
        self.assertEqual(len(collisions.particles(0)), 1)
        self.assertEqual(len(collisions.particles(1)), 1)
        self.assertEqual(len(instance.particles - collisions.particles(0) - collisions.particles(1)), 2)
        self.assertEqual(abs(collisions.particles(0).x - collisions.particles(1).x) <= 
                (collisions.particles(0).radius + collisions.particles(1).radius),
                [True])
        instance.stop()
    
    def test17(self):
        print("Compare the SHARED2 integrator with the collision-detection enabled SHARED2_COLLISIONS integrator")
        self._compare_integrator_with_collision_integrator(Huayno.inttypes.SHARED2_COLLISIONS, Huayno.inttypes.SHARED2)
        print("Testing Huayno collision_detection with SHARED2_COLLISIONS")
        self._run_collision_with_integrator(Huayno.inttypes.SHARED2_COLLISIONS)
    
    def test18(self):
        print("Compare the SHARED4 integrator with the collision-detection enabled SHARED4_COLLISIONS integrator")
        self._compare_integrator_with_collision_integrator(Huayno.inttypes.SHARED4_COLLISIONS, Huayno.inttypes.SHARED4)
        print("Testing Huayno collision_detection with SHARED4_COLLISIONS")
        self._run_collision_with_integrator(Huayno.inttypes.SHARED4_COLLISIONS)
    
    def test19(self):
        print("Compare the SHARED6 integrator with the collision-detection enabled SHARED6_COLLISIONS integrator")
        self._compare_integrator_with_collision_integrator(Huayno.inttypes.SHARED6_COLLISIONS, Huayno.inttypes.SHARED6)
        print("Testing Huayno collision_detection with SHARED6_COLLISIONS")
        self._run_collision_with_integrator(Huayno.inttypes.SHARED6_COLLISIONS)
    
    def test20(self):
        print("Compare the SHARED8 integrator with the collision-detection enabled SHARED8_COLLISIONS integrator")
        self._compare_integrator_with_collision_integrator(Huayno.inttypes.SHARED8_COLLISIONS, Huayno.inttypes.SHARED8)
        print("Testing Huayno collision_detection with SHARED8_COLLISIONS")
        self._run_collision_with_integrator(Huayno.inttypes.SHARED8_COLLISIONS)
    
    def test21(self):
        print("Compare the SHARED10 integrator with the collision-detection enabled SHARED10_COLLISIONS integrator")
        self._compare_integrator_with_collision_integrator(Huayno.inttypes.SHARED10_COLLISIONS, Huayno.inttypes.SHARED10)
        print("Testing Huayno collision_detection with SHARED10_COLLISIONS")
        self._run_collision_with_integrator(Huayno.inttypes.SHARED10_COLLISIONS)
    
    def test22(self):
        print("Testing zero-mass test particles in Huayno, can be used for removing particles when inside recursive evolve loop")
        sun_and_earth = self.new_system_of_sun_and_earth()
        period = (4.0 * math.pi**2 * (1.0 | units.AU)**3 / (constants.G * sun_and_earth.total_mass())).sqrt()
        convert_nbody = nbody_system.nbody_to_si(1.0 | units.MSun, 1.0 | units.AU)
        huayno = Huayno(convert_nbody)
        huayno.parameters.epsilon_squared = 0.0 | units.AU**2
        huayno.parameters.inttype_parameter = huayno.inttypes.SHARED8
        
        test_particle = datamodel.Particle(mass=0|units.MSun, position=[4,0,0]|units.AU, velocity=[0,0,0]|units.kms)
        test_particle.vy = (constants.G * sun_and_earth.total_mass() / (4.0 | units.AU)).sqrt()
        sun_and_earth.add_particle(test_particle)
        huayno.particles.add_particles(sun_and_earth)
        huayno.evolve_model(period)
        self.assertAlmostRelativeEqual(huayno.particles[:2].x, sun_and_earth[:2].x, 13)
        huayno.evolve_model(1.25 * period)
        self.assertAlmostRelativeEqual(huayno.particles[1].y, sun_and_earth[1].x, 13)
        huayno.evolve_model(8.0 * period)
        self.assertAlmostRelativeEqual(huayno.particles.x, sun_and_earth.x, 8)
        huayno.stop()
    
    def test23(self):
        print("testing removing and adding particles repeatedly")
        N=1100
        p1=plummer.new_plummer_model(N)
        p2=plummer.new_plummer_model(N)
        h1=Huayno()
        h1.particles.add_particles(p1[:N//2])
        h1.particles.add_particles(p2[-N//2:])

        h2=Huayno()
        h2.particles.add_particles(p1)
        h2.particles.remove_particles(p1[N//2:])
        h2.particles.add_particles(p2)
        h2.particles.remove_particles(p2[:-N//2])
        
        self.assertEqual(len(h1.particles),len(h2.particles))
        self.assertAlmostEqual(h1.kinetic_energy,h2.kinetic_energy,15)
        self.assertAlmostEqual(h1.potential_energy,h2.potential_energy,15)
        
    def test24(self):
        print("test massless particles/ kepler integrator")
        N=20        
        tend=2.| units.yr
        numpy.random.seed(12345)
        conv=nbody_system.nbody_to_si(4.| units.MSun, 5.|units.AU)
        orbiters=plummer.new_plummer_model(N,conv)
        sun=datamodel.Particle(mass=1.|units.MSun)
        sun.position=[12.3,1.,-.2]|units.AU
        sun.velocity=[10,50.,-20.]|units.kms
        orbiters.mass*=0.
        
        a0,eps0=elements(sun.mass,orbiters.x,orbiters.y,orbiters.z,
                      orbiters.vx,orbiters.vy,orbiters.vz)

        orbiters.position+=sun.position
        orbiters.velocity+=sun.velocity

        pos=dict()
        for inttype in [20,14]:
          code=Huayno(conv)
          code.parameters.inttype_parameter=inttype
          code.parameters.timestep_parameter=0.1
          code.particles.add_particle(sun)
          orbiters2=code.particles.add_particles(orbiters).copy()
          orbiters2.position-=sun.position
          orbiters2.velocity-=sun.velocity
          code.evolve_model(tend)
          a,eps=elements(sun.mass,orbiters2.x,orbiters2.y,orbiters2.z,
                    orbiters2.vx,orbiters2.vy,orbiters2.vz)

          da=abs((a-a0)/a0)
          deps=abs(eps-eps0)/eps0

          dev=numpy.where(da > 1.e-12)[0]
          self.assertEqual( len(dev),0)
          dev=numpy.where(deps > 1.e-12)[0]
          self.assertEqual( len(dev),0)
          pos[inttype]=[orbiters2.x.value_in(units.AU),orbiters2.y.value_in(units.AU),orbiters2.z.value_in(units.AU)]
        self.assertAlmostEqual(pos[20][0],pos[14][0],12)
        self.assertAlmostEqual(pos[20][1],pos[14][1],12)
        self.assertAlmostEqual(pos[20][2],pos[14][2],12)

    def test25(self):
        print("test massless particles/ kepler integrator, smoothed")
        N=10        
        tend=20.| units.yr
        numpy.random.seed(12345)
        conv=nbody_system.nbody_to_si(4.| units.MSun, 5.|units.AU)
        orbiters=plummer.new_plummer_model(N,conv)
        sun=datamodel.Particle(mass=1.|units.MSun)
        sun.position=[0,0,0]|units.AU
        sun.velocity=[0,0,0]|units.kms
        orbiters.mass*=0.
        eps=(5. | units.AU)

        e0=energy(sun.mass,eps,orbiters)
        l0=angular_momentum(orbiters)
        
        pos=dict()
        for inttype in [20,14]:
          code=Huayno(conv)
          code.parameters.inttype_parameter=inttype
          code.parameters.timestep_parameter=0.1
          code.parameters.epsilon_squared=eps**2
          code.particles.add_particle(sun)
          orbiters2=code.particles.add_particles(orbiters)
          code.evolve_model(tend)

          e1=energy(sun.mass,eps,orbiters2)
          l1=angular_momentum(orbiters2)
          de,dl=abs((e1-e0)/e0).max(),abs((l1-l0)/l1).max()
          self.assertTrue( numpy.all(de< 1.e-8))
          self.assertTrue( numpy.all(dl< 1.e-8))

          pos[inttype]=[orbiters2.x.value_in(units.AU),orbiters2.y.value_in(units.AU),orbiters2.z.value_in(units.AU)]
        self.assertAlmostRelativeEqual(pos[20][0],pos[14][0],4) # still not clear why 4
        self.assertAlmostRelativeEqual(pos[20][1],pos[14][1],4)
        self.assertAlmostRelativeEqual(pos[20][2],pos[14][2],4)


    def test26(self):
        print("test massless particles (negative time)")
        N=10        
        tend=-5.| units.yr
        numpy.random.seed(12345)
        conv=nbody_system.nbody_to_si(4.| units.MSun, 5.|units.AU)
        orbiters=plummer.new_plummer_model(N,conv)
        sun=datamodel.Particle(mass=1.|units.MSun)
        sun.position=[0,0,0]|units.AU
        sun.velocity=[0,0,0]|units.kms
        orbiters.mass*=0.
        
        a0,eps0=elements(sun.mass,orbiters.x,orbiters.y,orbiters.z,
                      orbiters.vx,orbiters.vy,orbiters.vz)

        pos=dict()
        for inttype in [20,14]:
          code=Huayno(conv)
          code.parameters.inttype_parameter=inttype
          code.parameters.timestep_parameter=0.1
          code.particles.add_particle(sun)
          orbiters2=code.particles.add_particles(orbiters)
          code.evolve_model(tend)
          a,eps=elements(sun.mass,orbiters2.x,orbiters2.y,orbiters2.z,
                    orbiters2.vx,orbiters2.vy,orbiters2.vz)

          da=abs((a-a0)/a0)
          deps=abs(eps-eps0)/eps0

          dev=numpy.where(da > 1.e-12)[0]
          self.assertEqual( len(dev),0)
          dev=numpy.where(deps > 1.e-12)[0]
          self.assertEqual( len(dev),0)
          pos[inttype]=[orbiters.x.value_in(units.AU),orbiters.y.value_in(units.AU),orbiters.z.value_in(units.AU)]
        self.assertAlmostEqual(pos[20][0],pos[14][0],12)
        self.assertAlmostEqual(pos[20][1],pos[14][1],12)
        self.assertAlmostEqual(pos[20][2],pos[14][2],12)
        
    def test27(self):
        particles = plummer.new_plummer_model(31)

        tend=0.25| nbody_system.time

        instance = Huayno()
        instance.particles.add_particles(particles)        
        instance.evolve_model(tend)
        expected_positions = instance.particles.position
        self.assertEqual(instance.model_time, tend)
        instance.stop()
        
        particles2=particles.copy()
        particles2.velocity*=-1

        instance = Huayno()
        instance.particles.add_particles(particles2)        
        instance.evolve_model(-tend)
        positions = instance.particles.position
        self.assertEqual(instance.model_time, -tend)
        instance.stop()

        self.assertAlmostEqual(positions,expected_positions)

    def test28(self):
        particles = plummer.new_plummer_model(31)

        instance = Huayno()
        instance.particles.add_particles(particles)        
        self.assertAlmostEqual(particles.total_mass(),instance.total_mass)
        self.assertAlmostEqual(particles.center_of_mass(),instance.center_of_mass_position)
        self.assertAlmostEqual(particles.center_of_mass_velocity(),instance.center_of_mass_velocity)

    def test29(self):
        instance = Huayno()
        instance.parameters.epsilon_squared = 0.0 | nbody_system.length**2
        
        particles = datamodel.Particles(2)
        particles.position = ([0,0,0], [1,0,0] )| nbody_system.length
        particles.velocity = ([-1,0,0], [2,0,0] )| nbody_system.speed
        particles.radius = 0| nbody_system.length
        particles.mass = 0.1| nbody_system.mass
                
        instance.particles.add_particles(particles)
        instance.stopping_conditions.out_of_box_detection.enable()
        instance.parameters.stopping_conditions_out_of_box_size = 2 | nbody_system.length
        instance.parameters.stopping_conditions_out_of_box_use_center_of_mass = False
        instance.evolve_model(1 | nbody_system.time)
        self.assertTrue(instance.stopping_conditions.out_of_box_detection.is_set())
        self.assertEqual(len(instance.stopping_conditions.out_of_box_detection.particles(0)), 1)
        self.assertEqual(instance.stopping_conditions.out_of_box_detection.particles(0)[0].key, particles[1].key)
        instance.stop()
        
<|MERGE_RESOLUTION|>--- conflicted
+++ resolved
@@ -377,7 +377,6 @@
             "PPASS_DKD", "BRIDGE_KDK", "BRIDGE_DKD",
             "CC", "CC_KEPLER", "CC_BS", "CC_BSA",
             "OK", "SHAREDBS", "SHARED4", "SHARED6", "SHARED8",
-<<<<<<< HEAD
             "SHARED10"]
 
         #~ test_set=["CONSTANT"]
@@ -434,13 +433,8 @@
             instance = Huayno(redirection="none")
             instance.parameters.inttype_parameter=Huayno.all_inttypes[itype]
             instance.parameters.accelerate_zero_mass=True
-=======
-            "SHARED10", "SHAREDBS"]
-           
-        for itype in test_set:
-            instance = Huayno()
-            instance.parameters.inttype_parameter=Huayno.all_inttypes[itype]
             instance.particles.add_particles(particles)
+            instance.particles.add_particles(p2)
             E1=instance.kinetic_energy+instance.potential_energy
             instance.evolve_model(0.125 | nbody_system.time)
             E2=instance.kinetic_energy+instance.potential_energy
@@ -460,50 +454,6 @@
         # this result is probably dependent on system architecture hence no good for assert
         print() 
         print(sha.hexdigest())
-        print("7e63d59b807a12d92671ea6da9777e262fa8e2f9")
-
-    def test14b(self):
-        import hashlib
-
-        numpy.random.seed(123456)
-        particles = plummer.new_plummer_model(16)
-        p2 = plummer.new_plummer_model(16)
-        p2.mass*=0
-        sha=hashlib.sha1()
-
-        test_set=["CONSTANT", "SHARED2", "EXTRAPOLATE",
-            "PASS_KDK", "PASS_DKD", "HOLD_KDK", "HOLD_DKD",
-            "PPASS_DKD", "BRIDGE_KDK", "BRIDGE_DKD",
-            "CC", "CC_KEPLER", "CC_BS", "CC_BSA",
-            "OK", "SHAREDBS", "SHARED4", "SHARED6", "SHARED8",
-            "SHARED10", "SHAREDBS"]
-           
-        for itype in test_set:
-            instance = Huayno()
-            instance.parameters.inttype_parameter=Huayno.all_inttypes[itype]
->>>>>>> de5a2ee8
-            instance.particles.add_particles(particles)
-            instance.particles.add_particles(p2)
-            E1=instance.kinetic_energy+instance.potential_energy
-            instance.evolve_model(0.125 | nbody_system.time)
-            E2=instance.kinetic_energy+instance.potential_energy
-            if itype!="CONSTANT":
-              self.assertLess((E2-E1).number, 1.e-5)
-
-            part_out= instance.particles.copy()
-            position = part_out.position.number
-            if hasattr(position,'tobytes'):
-                as_bytes = position.tobytes()
-            else:
-                as_bytes = numpy.array(position.data, copy=True, order='C')
-            sha.update(as_bytes)
-            
-            instance.stop()
-        
-        # this result is probably dependent on system architecture hence no good for assert
-        print() 
-        print(sha.hexdigest())
-<<<<<<< HEAD
         print("a37517f3acc23cfd39b7a53f9f47631fa8df2ae4")
         #~ print("36cf912fb27cbf8169aa6d58e592a29bca4d1991")
 
@@ -554,10 +504,6 @@
         print() 
         print(sha.hexdigest())
         print("c31d5d2667189708ae8e8be593a2445204596203")
-
-=======
-        print("9e2025989eead2b37198db730bbaa32fd7dd1051")
->>>>>>> de5a2ee8
         
     def test15(self):
         particles = plummer.new_plummer_model(512)
