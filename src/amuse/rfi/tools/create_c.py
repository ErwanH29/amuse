from amuse.support.core import late
from amuse.support import exceptions
from amuse.rfi.tools.create_code import GenerateASourcecodeString
from amuse.rfi.tools.create_code import GenerateASourcecodeStringFromASpecificationClass
from amuse.rfi.tools.create_code import DTypeSpec
from amuse.rfi.tools.create_code import dtypes
from amuse.rfi.tools.create_code import DTypeToSpecDictionary
from amuse.rfi.tools import create_definition
from amuse.rfi.core import LegacyFunctionSpecification

dtype_to_spec = DTypeToSpecDictionary({
    'int32' : DTypeSpec('ints_in', 'ints_out',
                    'HEADER_INTEGER_COUNT', 'int', 'MPI_INT'),
    'int64' : DTypeSpec('longs_in', 'longs_out',
                    'HEADER_LONG_COUNT', 'long long int', 'MPI_LONG_LONG_INT'),
    'float32' : DTypeSpec('floats_in', 'floats_out',
                    'HEADER_FLOAT_COUNT', 'float', 'MPI_FLOAT'),
    'float64' : DTypeSpec('doubles_in', 'doubles_out',
                    'HEADER_DOUBLE_COUNT', 'double', 'MPI_DOUBLE'),
    'bool' : DTypeSpec('booleans_in', 'booleans_out',
                    'HEADER_BOOLEAN_COUNT', 'bool', 'MPI_C_BOOL'),
    'string' : DTypeSpec('strings_in', 'strings_out',
                    'HEADER_STRING_COUNT', 'int', 'MPI_INTEGER'),
})

HEADER_CODE_STRING = """
#ifndef NOMPI
    #include <mpi.h>
#endif
#include <iostream>
#include <string.h>
#include <stdlib.h>
#include <stdio.h>
#ifdef WIN32
	#include <winsock2.h>
#else
	#include <sys/socket.h>
	#include <netinet/in.h>
	#include <netdb.h>
	#include <unistd.h>
	#include <netinet/tcp.h>
  #include <arpa/inet.h>
#endif
"""

CONSTANTS_AND_GLOBAL_VARIABLES_STRING = """
static int ERROR_FLAG = 256;
static int HEADER_SIZE = 11; //integers

static int HEADER_FLAGS = 0;
static int HEADER_CALL_ID = 1;
static int HEADER_FUNCTION_ID = 2;
static int HEADER_CALL_COUNT = 3;
static int HEADER_INTEGER_COUNT = 4;
static int HEADER_LONG_COUNT = 5;
static int HEADER_FLOAT_COUNT = 6;
static int HEADER_DOUBLE_COUNT = 7;
static int HEADER_BOOLEAN_COUNT = 8;
static int HEADER_STRING_COUNT = 9;
static int HEADER_UNITS_COUNT = 10;

static bool TRUE_BYTE = 1;
static bool FALSE_BYTE = 0;

static bool mpiIntercom = false;

static int socketfd = 0;

static int * header_in;
static int * header_out;

static int * ints_in;
static int * ints_out;

static long long int * longs_in;
static long long int * longs_out;

static float * floats_in;
static float * floats_out;

static double * doubles_in;
static double * doubles_out;

static bool * booleans_in;
static bool * booleans_out;

/* sizes of strings */
static int * string_sizes_in;
static int * string_sizes_out;

/* pointers to input and output strings (contents not stored here) */
static char * * strings_in;
static char * * strings_out;

/* actual string data */
static char * characters_in = 0;
static char * characters_out = 0;
"""


POLLING_FUNCTIONS_STRING = """
static int polling_interval = 0;
#ifndef NOMPI
#define MAX_COMMUNICATORS 2048
static char portname_buffer[MPI_MAX_PORT_NAME+1];
static MPI_Comm communicators[MAX_COMMUNICATORS];
static int lastid = -1;
static int activeid = -1;
static int id_to_activate = -1;
#else
static const char * empty_string = "";
#endif

int internal__get_message_polling_interval(int * outval)
{
    *outval = polling_interval;
    
    return 0;
}

int internal__set_message_polling_interval(int inval)
{
    polling_interval = inval;
    
    return 0;
}
int internal__open_port(char ** output)
{
#ifndef NOMPI
    MPI_Open_port(MPI_INFO_NULL, portname_buffer);
    *output = portname_buffer;
#else
    *output = (char *) empty_string;
#endif
    return 0;
}
int internal__accept_on_port(char * port_identifier, int * comm_identifier)
{
#ifndef NOMPI
    int rank = 0;
    MPI_Comm_rank(MPI_COMM_WORLD, &rank);
    lastid++;
    if(lastid >= MAX_COMMUNICATORS) {
        lastid--;
        return -1;
    }
    if(rank == 0){
        MPI_Comm merged;
        MPI_Comm communicator;
        MPI_Comm_accept(port_identifier, MPI_INFO_NULL, 0,  MPI_COMM_SELF, &communicator);
        MPI_Intercomm_merge(communicator, 0, &merged);
        MPI_Intercomm_create(MPI_COMM_WORLD,0,merged, 1, 65, &communicators[lastid]);
        MPI_Comm_disconnect(&merged);
        MPI_Comm_disconnect(&communicator);
    } else {
        MPI_Intercomm_create(MPI_COMM_WORLD,0, MPI_COMM_NULL, 1, 65, &communicators[lastid]);
    }
    *comm_identifier = lastid;
#else
    *comm_identifier = -1;
#endif
    return 0;
}


int internal__connect_to_port(char * port_identifier, int * comm_identifier)
{
#ifndef NOMPI
    int rank = 0;
    MPI_Comm_rank(MPI_COMM_WORLD, &rank);
    lastid++;
    if(lastid >= MAX_COMMUNICATORS) {
        lastid--;
        return -1;
    }
    if(rank == 0){
        MPI_Comm merged;
        MPI_Comm communicator;
        MPI_Comm_connect(port_identifier, MPI_INFO_NULL, 0,  MPI_COMM_SELF, &communicator);
        MPI_Intercomm_merge(communicator, 1, &merged);
        MPI_Intercomm_create(MPI_COMM_WORLD, 0, merged, 0, 65, &communicators[lastid]);
        MPI_Comm_disconnect(&merged);
        MPI_Comm_disconnect(&communicator);
    } else {
        MPI_Intercomm_create(MPI_COMM_WORLD, 0, MPI_COMM_NULL, 1, 65, &communicators[lastid]);
    }
    *comm_identifier = lastid;
#else
    *comm_identifier = -1;
#endif
    return 0;
}

int internal__activate_communicator(int comm_identifier){
#ifndef NOMPI
    if(comm_identifier < 0 || comm_identifier > lastid) {
        return -1;
    }
    id_to_activate = comm_identifier;
#endif
    return 0;
}

int internal__become_code(int number_of_workers, char * modulename, char * classname)
{
    return 0;
}

"""

RECV_HEADER_SLEEP_STRING = """
#ifndef NOMPI
#include <unistd.h>

int mpi_recv_header(MPI_Comm & parent)
{
    MPI_Request header_request;
    MPI_Status request_status;
   
    MPI_Irecv(header_in, HEADER_SIZE, MPI_INT, 0, 989, parent, &header_request);
        
    if(polling_interval > 0)
    {
        int is_finished = 0;
        MPI_Test(&header_request, &is_finished, &request_status);
        while(!is_finished) {
            usleep(polling_interval);
            MPI_Test(&header_request, &is_finished, &request_status);
        }
        MPI_Wait(&header_request, &request_status);
    } else {
        MPI_Wait(&header_request, &request_status);
    }
    return 0;
}
#endif
"""

FOOTER_CODE_STRING = """
void onexit_mpi(void) {
#ifndef NOMPI
    int flag = 0;
    MPI_Finalized(&flag);
    
    if(!flag) {
        MPI_Comm parent;
        MPI_Comm_get_parent(&parent);
        
        int rank = 0;
        
        MPI_Comm_rank(parent, &rank);
        
        header_out[HEADER_FLAGS] = ERROR_FLAG;

        header_out[HEADER_CALL_ID] = 0;
        header_out[HEADER_FUNCTION_ID] = 0;
        header_out[HEADER_CALL_COUNT] = 0;
        header_out[HEADER_INTEGER_COUNT] = 0;
        header_out[HEADER_LONG_COUNT] = 0;
        header_out[HEADER_FLOAT_COUNT] = 0;
        header_out[HEADER_DOUBLE_COUNT] = 0;
        header_out[HEADER_BOOLEAN_COUNT] = 0;
        header_out[HEADER_STRING_COUNT] = 0;
        header_out[HEADER_UNITS_COUNT] = 0;

        MPI_Send(header_out, HEADER_SIZE, MPI_INT, 0, 999, parent);
        
        for(int i = 0; i < lastid + 1; i++) {
            MPI_Comm_disconnect(&communicators[i]);
        }
        
        MPI_Finalize();
    }
#endif
}

void onexit_sockets(void) {
#ifdef WIN32
	closesocket(socketfd);
#else
	close(socketfd);
#endif
}

void send_array_sockets(void *buffer, int length, int file_descriptor, int rank) {
    int total_written = 0;
    int bytes_written;

    if (rank != 0) {
        return;
    }
    //fprintf(stderr, "number of bytes to write: %d\\n", length);
    while (total_written < length) {
    
#ifdef WIN32
        bytes_written = send(file_descriptor, ((char *) buffer) + total_written,
                        length - total_written, 0);
#else
        bytes_written = write(file_descriptor, ((char *) buffer) + total_written,
                        length - total_written);
#endif


        if (bytes_written == -1) {
            perror("could not write data");
            exit(1);
        }

        total_written = total_written + bytes_written;
    }
}

void receive_array_sockets(void *buffer, int length, int file_descriptor, int rank) {
    int total_read = 0;
    int bytes_read;

    if (rank != 0) {
        return;
    }

    while (total_read < length) {
    
#ifdef WIN32
        bytes_read = recv(file_descriptor, ((char *) buffer) + total_read,
                        length - total_read, 0);
#else
        bytes_read = read(file_descriptor, ((char *) buffer) + total_read,
                        length - total_read);
#endif

        if (bytes_read == -1) {
            perror("could not read data");
            exit(1);
        }

        total_read = total_read + bytes_read;
    }
}

void new_arrays(int max_call_count) {
  ints_in = new int[ max_call_count * MAX_INTS_IN];
  ints_out = new int[ max_call_count * MAX_INTS_OUT];

  longs_in = new long long int[ max_call_count * MAX_LONGS_IN];
  longs_out = new long long int[ max_call_count * MAX_LONGS_OUT];

  floats_in = new float[ max_call_count * MAX_FLOATS_IN];
  floats_out = new float[ max_call_count * MAX_FLOATS_OUT];

  doubles_in = new double[ max_call_count * MAX_DOUBLES_IN];
  doubles_out = new double[ max_call_count * MAX_DOUBLES_OUT];
  
  booleans_in = new bool[ max_call_count * MAX_BOOLEANS_IN];
  booleans_out = new bool[ max_call_count * MAX_BOOLEANS_OUT];
  
  string_sizes_in = new int[ max_call_count * MAX_STRINGS_IN];
  string_sizes_out = new int[ max_call_count * MAX_STRINGS_OUT];

  strings_in = new char *[ max_call_count * MAX_STRINGS_IN];
  strings_out = new char *[ max_call_count * MAX_STRINGS_OUT];
}

void delete_arrays() {
  delete[] ints_in;
  delete[] ints_out;
  delete[] longs_in;
  delete[] longs_out;
  delete[] floats_in;
  delete[] floats_out;
  delete[] doubles_in;
  delete[] doubles_out;
  delete[] booleans_in;
  delete[] booleans_out;
  delete[] string_sizes_in;
  delete[] string_sizes_out;
  delete[] strings_in;
  delete[] strings_out;
}

void run_mpi(int argc, char *argv[]) {
#ifndef NOMPI
  int provided;
  int rank = 0;
  
  mpiIntercom = true;

  //fprintf(stderr, "C worker: running in mpi mode\\n");
  
  MPI_Init_thread(&argc, &argv, MPI_THREAD_MULTIPLE, &provided);
  MPI_Comm parent;
  MPI_Comm_get_parent(&communicators[0]);
  lastid += 1;
  activeid = 0;
  parent = communicators[activeid];
  MPI_Comm_rank(parent, &rank);
  atexit(onexit_mpi);
  
  bool must_run_loop = true;
  
  int max_call_count = 10;
  
  header_in = new int[HEADER_SIZE];
  header_out = new int[HEADER_SIZE];

  new_arrays(max_call_count);  

  while(must_run_loop) {
    //fprintf(stderr, "receiving header\\n");
    if(id_to_activate >= 0 && id_to_activate != activeid){
        activeid = id_to_activate;
        id_to_activate = -1;
        parent = communicators[activeid];
        MPI_Comm_rank(parent, &rank);
    }
    
    mpi_recv_header(parent);
    
    //fprintf(stderr, "C worker code: got header %d %d %d %d %d %d %d %d %d %d\\n", header_in[0], header_in[1], header_in[2], header_in[3], header_in[4], header_in[5], header_in[6], header_in[7], header_in[8], header_in[9]);
    
    int call_count = header_in[HEADER_CALL_COUNT];

    if (call_count > max_call_count) {
      delete_arrays();
      max_call_count = call_count + 255;
      new_arrays(max_call_count);
    }
    
    if(header_in[HEADER_INTEGER_COUNT] > 0) {
      MPI_Bcast(ints_in, header_in[HEADER_INTEGER_COUNT] , MPI_INT, 0, parent);
    }
    
    if(header_in[HEADER_LONG_COUNT] > 0) {
      MPI_Bcast(longs_in, header_in[HEADER_LONG_COUNT], MPI_LONG_LONG_INT, 0, parent);
    }
    
    if(header_in[HEADER_FLOAT_COUNT] > 0) {
      MPI_Bcast(floats_in, header_in[HEADER_FLOAT_COUNT], MPI_FLOAT, 0, parent);
    }
    
    if(header_in[HEADER_DOUBLE_COUNT] > 0) {
      MPI_Bcast(doubles_in, header_in[HEADER_DOUBLE_COUNT], MPI_DOUBLE, 0, parent);
    }
    
    if(header_in[HEADER_BOOLEAN_COUNT] > 0) {
      MPI_Bcast(booleans_in, header_in[HEADER_BOOLEAN_COUNT], MPI_C_BOOL, 0, parent);
    }
    
    if(header_in[HEADER_STRING_COUNT] > 0) {
      MPI_Bcast(string_sizes_in, header_in[HEADER_STRING_COUNT], MPI_INTEGER, 0, parent);
      
      int total_string_size = 0;
      for (int i = 0; i < header_in[HEADER_STRING_COUNT];i++) {
        total_string_size += string_sizes_in[i] + 1;
      }
      
      characters_in = new char[total_string_size];
      MPI_Bcast(characters_in, total_string_size, MPI_CHARACTER, 0, parent);

      int offset = 0;
      for (int i = 0 ; i <  header_in[HEADER_STRING_COUNT];i++) {
          strings_in[i] = characters_in + offset;
          offset += string_sizes_in[i] + 1;
      } 
    }

    header_out[HEADER_FLAGS] = 0;
    header_out[HEADER_CALL_ID] = header_in[HEADER_CALL_ID];
    header_out[HEADER_FUNCTION_ID] = header_in[HEADER_FUNCTION_ID];
    header_out[HEADER_CALL_COUNT] = call_count;
    header_out[HEADER_INTEGER_COUNT] = 0;
    header_out[HEADER_LONG_COUNT] = 0;
    header_out[HEADER_FLOAT_COUNT] = 0;
    header_out[HEADER_DOUBLE_COUNT] = 0;
    header_out[HEADER_BOOLEAN_COUNT] = 0;
    header_out[HEADER_STRING_COUNT] = 0;
    header_out[HEADER_UNITS_COUNT] = 0;

    //fprintf(stderr, "c worker mpi: handling call\\n");
    
    must_run_loop = handle_call();
    
    //fprintf(stderr, "c worker mpi: call handled\\n");
    
    MPI_Barrier(MPI_COMM_WORLD);
    
    if(rank == 0) {
      MPI_Send(header_out, HEADER_SIZE, MPI_INT, 0, 999, parent);
      
      if(header_out[HEADER_INTEGER_COUNT] > 0) {
        MPI_Send(ints_out, header_out[HEADER_INTEGER_COUNT], MPI_INT, 0, 999, parent);
      }
      if(header_out[HEADER_LONG_COUNT] > 0) {
        MPI_Send(longs_out, header_out[HEADER_LONG_COUNT], MPI_LONG_LONG_INT, 0, 999, parent);
      }
      if(header_out[HEADER_FLOAT_COUNT] > 0) {
        MPI_Send(floats_out, header_out[HEADER_FLOAT_COUNT], MPI_FLOAT, 0, 999, parent);
      }
      if(header_out[HEADER_DOUBLE_COUNT] > 0) {
        MPI_Send(doubles_out, header_out[HEADER_DOUBLE_COUNT], MPI_DOUBLE, 0, 999, parent);
      }
      if(header_out[HEADER_BOOLEAN_COUNT] > 0) {
        MPI_Send(booleans_out, header_out[HEADER_BOOLEAN_COUNT], MPI_C_BOOL, 0, 999, parent);
      }
      if(header_out[HEADER_STRING_COUNT] > 0) {
        int offset = 0;
        for( int i = 0; i < header_out[HEADER_STRING_COUNT] ; i++) {
          
          int length = strlen(strings_out[i]);
          string_sizes_out[i] = length;
          offset += length + 1;
        }
        
        characters_out = new char[offset + 1];
        offset = 0;
        
        for( int i = 0; i < header_out[HEADER_STRING_COUNT]  ; i++) {
          strcpy(characters_out+offset, strings_out[i]);
          offset += string_sizes_out[i] + 1;
        }
        MPI_Send(string_sizes_out, header_out[HEADER_STRING_COUNT], MPI_INTEGER, 0, 999, parent);
        MPI_Send(characters_out, offset, MPI_BYTE, 0, 999, parent);
      }
    
    }
    
    if (characters_in) { 
        delete[] characters_in;
        characters_in = 0;
    }
    
    if (characters_out) {
        delete[] characters_out;
        characters_out = 0;
    }
    //fprintf(stderr, "call done\\n");
  }
  delete_arrays();
  
    for(int i = 0; i < lastid + 1; i++) {
        MPI_Comm_disconnect(&communicators[i]);
    }
    
    MPI_Finalize();
  //fprintf(stderr, "mpi finalized\\n");
#else
  fprintf(stderr, "mpi support not compiled into worker\\n");
  exit(1);
#endif
}

void run_sockets_mpi(int argc, char *argv[], int port, char *host) {
#ifndef NOMPI
 bool must_run_loop = true;
  int max_call_count = 10;
  struct sockaddr_in serv_addr;
  struct hostent *server;
  int on = 1;
  int provided = 0;
  int rank = -1;
  
  mpiIntercom = false;

  MPI_Init_thread(&argc, &argv, MPI_THREAD_MULTIPLE, &provided);
  MPI_Comm_rank(MPI_COMM_WORLD, &rank);
  
  if (rank == 0) {  
    //fprintf(stderr, "C worker: running in sockets+mpi mode\\n");
  
   
    socketfd = socket(AF_INET, SOCK_STREAM, 0);
    
    if (socketfd < 0) {
      perror("ERROR opening socket");
      //fprintf(stderr, "cannot open socket\\n");
      exit(1);
    }

    //turn on no-delay option in tcp for huge speed improvement
    setsockopt (socketfd, IPPROTO_TCP, TCP_NODELAY, &on, sizeof (on));
    
    server = gethostbyname(host);
    
    memset((char *) &serv_addr, '\\0', sizeof(serv_addr));
    serv_addr.sin_family = AF_INET;
    memcpy((char *) &serv_addr.sin_addr.s_addr, (char *) server->h_addr, server->h_length);
    serv_addr.sin_port = htons(port);
  
    if (connect(socketfd, (struct sockaddr *) &serv_addr, sizeof(serv_addr)) < 0) {
      fprintf(stderr, "cannot connect socket to host %s, port %d\\n", host, port);
      fprintf(stderr, "resolved IP address: %s\\n",  inet_ntoa( * (struct in_addr *) server->h_addr));

      perror("ERROR connecting socket");
      //fprintf(stderr, "cannot connect socket\\n");
      exit(1);
    }
    
    //fprintf(stderr, "sockets_mpi: finished initializing code\\n");
  
    atexit(onexit_sockets);
  
  }
  
  header_in = new int[HEADER_SIZE];
  header_out = new int[HEADER_SIZE];

  new_arrays(max_call_count);  
  
  while(must_run_loop) {
    //fprintf(stderr, "sockets_mpi: receiving header\\n");
    receive_array_sockets(header_in, HEADER_SIZE * sizeof(int), socketfd, rank);
    MPI_Bcast(header_in, HEADER_SIZE, MPI_INT, 0, MPI_COMM_WORLD);
    
    //fprintf(stderr, "C sockets_mpi worker code: got header %d %d %d %d %d %d %d %d %d %d\\n", header_in[0], header_in[1], header_in[2], header_in[3], header_in[4], header_in[5], header_in[6], header_in[7], header_in[8], header_in[9]);
    
    int call_count = header_in[HEADER_CALL_COUNT];

    if (call_count > max_call_count) {
      delete_arrays();
      max_call_count = call_count + 255;
      new_arrays(max_call_count);
    }
    
    if (header_in[HEADER_INTEGER_COUNT] > 0) {
      receive_array_sockets(ints_in, header_in[HEADER_INTEGER_COUNT] * sizeof(int), socketfd, rank);
      MPI_Bcast(ints_in, header_in[HEADER_INTEGER_COUNT], MPI_INTEGER, 0, MPI_COMM_WORLD);
    }
     
    if (header_in[HEADER_LONG_COUNT] > 0) {
      receive_array_sockets(longs_in, header_in[HEADER_LONG_COUNT] * sizeof(long long int), socketfd, rank);
      MPI_Bcast(longs_in, header_in[HEADER_LONG_COUNT], MPI_LONG_LONG_INT, 0, MPI_COMM_WORLD);
    }
    
    if(header_in[HEADER_FLOAT_COUNT] > 0) {
      receive_array_sockets(floats_in, header_in[HEADER_FLOAT_COUNT] * sizeof(float), socketfd, rank);
      MPI_Bcast(floats_in, header_in[HEADER_FLOAT_COUNT], MPI_FLOAT, 0, MPI_COMM_WORLD);
    }
    
    if(header_in[HEADER_DOUBLE_COUNT] > 0) {
      receive_array_sockets(doubles_in, header_in[HEADER_DOUBLE_COUNT] * sizeof(double), socketfd, rank);
      MPI_Bcast(doubles_in, header_in[HEADER_DOUBLE_COUNT], MPI_DOUBLE, 0, MPI_COMM_WORLD);
    }
    
    if(header_in[HEADER_BOOLEAN_COUNT] > 0) {
<<<<<<< HEAD
      receive_array_sockets(booleans_in, header_in[HEADER_BOOLEAN_COUNT], socketfd , rank);
=======
      receive_array_sockets(booleans_in, header_in[HEADER_BOOLEAN_COUNT] * sizeof(bool), socketfd , rank);
>>>>>>> 120c480f
      MPI_Bcast(booleans_in, header_in[HEADER_BOOLEAN_COUNT], MPI_C_BOOL, 0, MPI_COMM_WORLD);
    }
    
    if(header_in[HEADER_STRING_COUNT] > 0) {
      receive_array_sockets(string_sizes_in, header_in[HEADER_STRING_COUNT] * sizeof(int), socketfd, rank);
      MPI_Bcast(string_sizes_in, header_in[HEADER_STRING_COUNT], MPI_INT, 0, MPI_COMM_WORLD);
      for (int i = 0; i < header_in[HEADER_STRING_COUNT]; i++) {
        strings_in[i] = new char[string_sizes_in[i] + 1];
        receive_array_sockets(strings_in[i], string_sizes_in[i], socketfd, rank);
        MPI_Bcast(strings_in[i], string_sizes_in[i], MPI_CHARACTER, 0, MPI_COMM_WORLD);
        strings_in[i][string_sizes_in[i]] = '\\0';
      }
    }
    
    header_out[HEADER_FLAGS] = 0;
    header_out[HEADER_CALL_ID] = header_in[HEADER_CALL_ID];
    header_out[HEADER_FUNCTION_ID] = header_in[HEADER_FUNCTION_ID];
    header_out[HEADER_CALL_COUNT] = call_count;
    header_out[HEADER_INTEGER_COUNT] = 0;
    header_out[HEADER_LONG_COUNT] = 0;
    header_out[HEADER_FLOAT_COUNT] = 0;
    header_out[HEADER_DOUBLE_COUNT] = 0;
    header_out[HEADER_BOOLEAN_COUNT] = 0;
    header_out[HEADER_STRING_COUNT] = 0;
    header_out[HEADER_UNITS_COUNT] = 0;

    //fprintf(stderr, "c worker sockets_mpi: handling call\\n");
    
    must_run_loop = handle_call();
    
    //fprintf(stderr, "c worker sockets_mpi: call handled\\n");
    
    MPI_Barrier(MPI_COMM_WORLD);
    
    if (rank == 0) {

      send_array_sockets(header_out, HEADER_SIZE * sizeof(int), socketfd, 0);
          
      if(header_out[HEADER_INTEGER_COUNT] > 0) {
        send_array_sockets(ints_out, header_out[HEADER_INTEGER_COUNT] * sizeof(int), socketfd, 0);
      }
          
      if(header_out[HEADER_LONG_COUNT] > 0) {
        send_array_sockets(longs_out, header_out[HEADER_LONG_COUNT] * sizeof(long long int), socketfd, 0);
      }
          
      if(header_out[HEADER_FLOAT_COUNT] > 0) {
        send_array_sockets(floats_out, header_out[HEADER_FLOAT_COUNT] * sizeof(float), socketfd, 0);
      }
          
      if(header_out[HEADER_DOUBLE_COUNT] > 0) {
        send_array_sockets(doubles_out, header_out[HEADER_DOUBLE_COUNT] * sizeof(double), socketfd, 0);
      }
          
      if(header_out[HEADER_BOOLEAN_COUNT] > 0) {
        send_array_sockets(booleans_out, header_out[HEADER_BOOLEAN_COUNT] * sizeof(bool), socketfd, 0);
      }
          
      if(header_out[HEADER_STRING_COUNT] > 0) {
        for (int i = 0; i < header_out[HEADER_STRING_COUNT]; i++) {
          string_sizes_out[i] = strlen(strings_out[i]);
        }
        send_array_sockets(string_sizes_out, header_out[HEADER_STRING_COUNT] * sizeof(int), socketfd, 0);
          
        for (int i = 0; i < header_out[HEADER_STRING_COUNT]; i++) {
          send_array_sockets(strings_out[i], string_sizes_out[i] * sizeof(char), socketfd, 0);
        }
      }
        
      //fprintf(stderr, "sockets_mpicall done\\n");
    }

  }
  delete_arrays();
  
  if (rank == 0) {
  
#ifdef WIN32
	closesocket(socketfd);
#else
	close(socketfd);
#endif
  }
  
  MPI_Finalize();
  
  //fprintf(stderr, "sockets_mpi done\\n");
#else
  fprintf(stderr, "mpi support not compiled into worker\\n");
  exit(1);
#endif
}

void run_sockets(int port, char *host) {
  bool must_run_loop = true;
  int max_call_count = 10;
  struct sockaddr_in serv_addr;
  struct hostent *server;
  int on = 1;

#ifdef WIN32
	WSADATA wsaData;
	int iResult;

	// Initialize Winsock
	iResult = WSAStartup(MAKEWORD(2,2), &wsaData);
	if (iResult != 0) {
	printf("WSAStartup failed: %d\\n", iResult);
	exit(1);
	}
#endif
  mpiIntercom = false;

  //fprintf(stderr, "C worker: running in sockets mode\\n");
   
  socketfd = socket(AF_INET, SOCK_STREAM, 0);
    
  if (socketfd < 0) {
    fprintf(stderr, "cannot open socket\\n");
    exit(1);
  }
  
  //turn on no-delay option in tcp for huge speed improvement
  setsockopt (socketfd, IPPROTO_TCP, TCP_NODELAY, (const char *)&on, sizeof (on));
    
  server = gethostbyname(host);
    
  memset((char *) &serv_addr, '\\0', sizeof(serv_addr));
  serv_addr.sin_family = AF_INET;
  memcpy((char *) &serv_addr.sin_addr.s_addr, (char *) server->h_addr, server->h_length);
  serv_addr.sin_port = htons(port);
  
  if (connect(socketfd, (struct sockaddr *) &serv_addr, sizeof(serv_addr)) < 0) {
    fprintf(stderr, "cannot connect socket to host %s, port %d\\n", host, port);
    fprintf(stderr, "resolved IP address: %s\\n",  inet_ntoa( * (struct in_addr *) server->h_addr));

    perror("ERROR connecting socket");
    //fprintf(stderr, "cannot connect socket\\n");
    exit(1);
  }
    
  //fprintf(stderr, "sockets: finished initializing code\\n");
  
  atexit(onexit_sockets);
  
  header_in = new int[HEADER_SIZE];
  header_out = new int[HEADER_SIZE];

  new_arrays(max_call_count);  
  
  while(must_run_loop) {
    //fprintf(stderr, "sockets: receiving header\\n");
    receive_array_sockets(header_in, HEADER_SIZE * sizeof(int), socketfd, 0);
    //fprintf(stderr, "C sockets worker code: got header %d %d %d %d %d %d %d %d %d %d\\n", header_in[0], header_in[1], header_in[2], header_in[3], header_in[4], header_in[5], header_in[6], header_in[7], header_in[8], header_in[9]);
    
    int call_count = header_in[HEADER_CALL_COUNT];

    if (call_count > max_call_count) {
      delete_arrays();
      max_call_count = call_count + 255;
      new_arrays(max_call_count);
    }
    
    if (header_in[HEADER_INTEGER_COUNT] > 0) {
      receive_array_sockets(ints_in, header_in[HEADER_INTEGER_COUNT] * sizeof(int), socketfd, 0);
    }
     
    if (header_in[HEADER_LONG_COUNT] > 0) {
      receive_array_sockets(longs_in, header_in[HEADER_LONG_COUNT] * sizeof(long long int), socketfd, 0);
    }
    
    if(header_in[HEADER_FLOAT_COUNT] > 0) {
      receive_array_sockets(floats_in, header_in[HEADER_FLOAT_COUNT] * sizeof(float), socketfd, 0);
    }
    
    if(header_in[HEADER_DOUBLE_COUNT] > 0) {
      receive_array_sockets(doubles_in, header_in[HEADER_DOUBLE_COUNT] * sizeof(double), socketfd, 0);
    }
    
    if(header_in[HEADER_BOOLEAN_COUNT] > 0) {
<<<<<<< HEAD
      receive_array_sockets(booleans_in, header_in[HEADER_BOOLEAN_COUNT], socketfd , 0);
=======
      receive_array_sockets(booleans_in, header_in[HEADER_BOOLEAN_COUNT] * sizeof(bool), socketfd , 0);
>>>>>>> 120c480f
    }
    
    if(header_in[HEADER_STRING_COUNT] > 0) {
      receive_array_sockets(string_sizes_in, header_in[HEADER_STRING_COUNT] * sizeof(int), socketfd, 0);
      for (int i = 0; i < header_in[HEADER_STRING_COUNT]; i++) {
        strings_in[i] = new char[string_sizes_in[i] + 1];
        receive_array_sockets(strings_in[i], string_sizes_in[i], socketfd, 0);
        strings_in[i][string_sizes_in[i]] = '\\0';
      }
    }
    
    header_out[HEADER_FLAGS] = 0;
    header_out[HEADER_CALL_ID] = header_in[HEADER_CALL_ID];
    header_out[HEADER_FUNCTION_ID] = header_in[HEADER_FUNCTION_ID];
    header_out[HEADER_CALL_COUNT] = call_count;
    header_out[HEADER_INTEGER_COUNT] = 0;
    header_out[HEADER_LONG_COUNT] = 0;
    header_out[HEADER_FLOAT_COUNT] = 0;
    header_out[HEADER_DOUBLE_COUNT] = 0;
    header_out[HEADER_BOOLEAN_COUNT] = 0;
    header_out[HEADER_STRING_COUNT] = 0;
    header_out[HEADER_UNITS_COUNT] = 0;


    //fprintf(stderr, "c worker sockets: handling call\\n");
    
    must_run_loop = handle_call();
    
    //fprintf(stderr, "c worker sockets: call handled\\n");

    send_array_sockets(header_out, HEADER_SIZE * sizeof(int), socketfd, 0);
      
    if(header_out[HEADER_INTEGER_COUNT] > 0) {
      send_array_sockets(ints_out, header_out[HEADER_INTEGER_COUNT] * sizeof(int), socketfd, 0);
    }
      
    if(header_out[HEADER_LONG_COUNT] > 0) {
      send_array_sockets(longs_out, header_out[HEADER_LONG_COUNT] * sizeof(long long int), socketfd, 0);
    }
      
    if(header_out[HEADER_FLOAT_COUNT] > 0) {
      send_array_sockets(floats_out, header_out[HEADER_FLOAT_COUNT] * sizeof(float), socketfd, 0);
    }
      
    if(header_out[HEADER_DOUBLE_COUNT] > 0) {
      send_array_sockets(doubles_out, header_out[HEADER_DOUBLE_COUNT] * sizeof(double), socketfd, 0);
    }
      
    if(header_out[HEADER_BOOLEAN_COUNT] > 0) {
        send_array_sockets(booleans_out, header_out[HEADER_BOOLEAN_COUNT] * sizeof(bool), socketfd, 0);
    }
      
    if(header_out[HEADER_STRING_COUNT] > 0) {
      for (int i = 0; i < header_out[HEADER_STRING_COUNT]; i++) {
        string_sizes_out[i] = strlen(strings_out[i]);
      }
      send_array_sockets(string_sizes_out, header_out[HEADER_STRING_COUNT] * sizeof(int), socketfd, 0);
      
      for (int i = 0; i < header_out[HEADER_STRING_COUNT]; i++) {
        send_array_sockets(strings_out[i], string_sizes_out[i] * sizeof(char), socketfd, 0);
      }
    }
    
    //fprintf(stderr, "call done\\n");
  }
  delete_arrays();
  
#ifdef WIN32
	closesocket(socketfd);
#else
	close(socketfd);
#endif
  //fprintf(stderr, "sockets done\\n");
}
 
int main(int argc, char *argv[]) {
  int port;
  bool use_mpi;
  char *host;
  
  //for(int i = 0 ; i < argc; i++) {
  //  fprintf(stderr, "argument %d is %s\\n", i, argv[i]);
  //}

  if (argc == 1) {
    run_mpi(argc, argv);
  } else if (argc == 4) {
    port = atoi(argv[1]);
    host = argv[2];
    
    if (strcmp(argv[3], "true") == 0) {
      use_mpi = true;
    } else if (strcmp(argv[3], "false") == 0) {
      use_mpi = false;
    } else {
      fprintf(stderr, "mpi enabled setting must be either 'true' or 'false', not %s\\n", argv[2]);
      fprintf(stderr, "usage: %s [PORT HOST MPI_ENABLED]\\n", argv[0]);
      exit(1);
    }    
    
    if (use_mpi) {
      run_sockets_mpi(argc, argv, port, host);
    } else {
      run_sockets(port, host);
    }
  } else {
    fprintf(stderr, "%s need either 0 or 4 arguments, not %d\\n", argv[0], argc);
    fprintf(stderr, "usage: %s [PORT HOST MPI_ENABLED]\\n", argv[0]);
    exit(1);
  }

  return 0;
}   


"""

class MakeCCodeString(GenerateASourcecodeString):
    @late
    def dtype_to_spec(self):
        return dtype_to_spec
       
         

class GenerateACStringOfAFunctionSpecification(MakeCCodeString):
    @late
    def specification(self):
        raise exceptions.AmuseException("No specification set, please set the specification first")
   
        
    def start(self):
        
        self.specification.prepare_output_parameters()
        self.output_casestmt_start()
        self.out.indent()
        
        if self.specification.must_handle_array:
            pass
        elif self.specification.can_handle_array:
            self.out.lf() + 'for (int i = 0 ; i < call_count; i++){'
            self.out.indent()
 
        self.output_copy_inout_variables()
        self.output_function_start()
        self.output_function_parameters()
        self.output_function_end()
        
        if self.specification.must_handle_array:
            if not self.specification.result_type is None:
                spec = self.dtype_to_spec[self.specification.result_type]
                self.out.lf() + 'for (int i = 1 ; i < call_count; i++){'
                self.out.indent()
                self.out.lf() + spec.output_var_name + '[i]' + ' = ' + spec.output_var_name + '[0]' + ';'
                self.out.dedent()
                self.out.lf() + '}'
        elif self.specification.can_handle_array:
            self.out.dedent()
            self.out.lf() + '}'
        
        self.output_lines_with_number_of_outputs()
        self.output_casestmt_end()
        self.out.dedent()
        self._result = self.out.string
    
    def index_string(self, index, must_copy_in_to_out=False):
        if self.specification.must_handle_array and not must_copy_in_to_out:
            if index == 0:
                return '0'
            else:
                return '( %d * call_count)' % index
        elif self.specification.can_handle_array or (self.specification.must_handle_array and must_copy_in_to_out):
            if index == 0:
                return 'i'
            else:
                return '( %d * call_count) + i' % index
        else:
            return index
    
    
    def input_var(self, name, index):
        if self.specification.must_handle_array:
            self.output_var(name, index)
        else:
            self.out.n() + name
            self.out + '[' + self.index_string(index) + ']'
        
    def output_var(self, name, index):
        self.out.n() + '&' + name
        self.out + '[' + self.index_string(index) + ']'
    
    def output_function_parameters(self):
        self.out.indent()
        
        first = True
        
        for parameter in self.specification.parameters:
            spec = self.dtype_to_spec[parameter.datatype]
            
            if first:
                first = False
            else:
                self.out + ' ,'
                
            if parameter.direction == LegacyFunctionSpecification.IN:
                    self.input_var(spec.input_var_name, parameter.input_index)
            if parameter.direction == LegacyFunctionSpecification.INOUT:
                    self.output_var(spec.output_var_name, parameter.output_index)
            elif parameter.direction == LegacyFunctionSpecification.OUT:
                    self.output_var(spec.output_var_name, parameter.output_index)
            elif parameter.direction == LegacyFunctionSpecification.LENGTH:
                self.out.n() + 'call_count'
    
        self.out.dedent()
        
        
    def output_copy_inout_variables(self):
        for parameter in self.specification.parameters:
            spec = self.dtype_to_spec[parameter.datatype]
            
            if parameter.direction == LegacyFunctionSpecification.INOUT:
                if self.specification.must_handle_array:
                    self.out.lf() + 'for (int i = 0 ; i < call_count; i++){'
                    self.out.indent()

                self.out.n() + spec.output_var_name
                self.out + '[' + self.index_string(parameter.output_index, must_copy_in_to_out=True) + ']'
                self.out + ' = '
                self.out + spec.input_var_name + '[' + self.index_string(parameter.input_index, must_copy_in_to_out=True) + ']' + ';'
            
                if self.specification.must_handle_array:
                    self.out.dedent()
                    self.out.lf() + '}'
                                
    def output_lines_with_number_of_outputs(self):
        dtype_to_count = {}
        
        for parameter in self.specification.output_parameters:
            count = dtype_to_count.get(parameter.datatype, 0)
            dtype_to_count[parameter.datatype] = count + 1
                
        if not self.specification.result_type is None:
            count = dtype_to_count.get(self.specification.result_type, 0)
            dtype_to_count[self.specification.result_type] = count + 1
            
        for dtype in dtype_to_count:       
            spec = self.dtype_to_spec[dtype]
            count = dtype_to_count[dtype]
            self.out.n() 
            self.out + 'header_out[' + spec.counter_name 
            self.out + '] = ' + count + ' * call_count;'
            pass
            
    def output_function_end(self):
        if len(self.specification.parameters) > 0:
            self.out.n()
            
        self.out + ')' + ';'
        
    def output_function_start(self):
        self.out.n() 
        if not self.specification.result_type is None:
            spec = self.dtype_to_spec[self.specification.result_type]
            self.out + spec.output_var_name
            self.out + '[' + self.index_string(0) + ']' + ' = '
        self.out + self.specification.name + '('
        
    def output_casestmt_start(self):
        self.out + 'case ' + self.specification.id + ':'
        
    def output_casestmt_end(self):
        self.out.n() + 'break;'
        
        

class GenerateACHeaderDefinitionStringFromAFunctionSpecification(MakeCCodeString):
   
        
    def start(self):
        self.output_function_start()
        self.output_function_parameters()
        self.output_function_end()
        self._result = self.out.string
            
    def output_function_parameters(self):        
        first = True
        
        for parameter in self.specification.parameters:
            spec = self.dtype_to_spec[parameter.datatype]
            
            if first:
                first = False
            else:
                self.out + ', '
                
            if parameter.datatype == 'string':
                self.out + 'char'
            else:
                self.out + spec.type
            self.out + ' '
            if parameter.is_output() or (parameter.is_input() and self.specification.must_handle_array):
                self.out + '*' + ' '
            if parameter.datatype == 'string':
                self.out + '*' + ' '
            self.out + parameter.name
                
            
    def output_function_end(self):
        self.out + ')' + ';'
        
    def output_function_start(self):
        self.out.n()
        if not self.specification.result_type is None:
            spec = self.dtype_to_spec[self.specification.result_type]
            self.out + spec.type
            self.out + ' '
        else:
            self.out + 'void' + ' '
        self.out + self.specification.name + '('
        
class GenerateACSourcecodeStringFromASpecificationClass\
    (GenerateASourcecodeStringFromASpecificationClass):

    @late
    def specification_class(self):
        raise exceptions.AmuseException("No specification_class set, please set the specification_class first")
    
    @late
    def dtype_to_spec(self):
        return dtype_to_spec

    def output_sourcecode_for_function(self):
        return GenerateACStringOfAFunctionSpecification()
    
    def start(self):
        self.out + HEADER_CODE_STRING

        self.output_local_includes()
        
        self.output_needs_mpi()
        
        self.output_code_constants()
        
        self.out.lf() + CONSTANTS_AND_GLOBAL_VARIABLES_STRING
        
        self.out.lf() + POLLING_FUNCTIONS_STRING
        
        if self.must_generate_mpi:
            self.out.lf() + RECV_HEADER_SLEEP_STRING
        
        self.output_handle_call()
        
        self.out.lf() + FOOTER_CODE_STRING
        
        self._result = self.out.string
        
    def output_local_includes(self):
        if hasattr(self.specification_class, 'include_headers'):
            for x in self.specification_class.include_headers:
                self.out.n() + '#include "' + x + '"'
        self.out.lf()

        
    def output_needs_mpi(self):
        if self.needs_mpi and self.must_generate_mpi:
            self.out.lf() + 'static bool NEEDS_MPI = true;'
        else:
            self.out.lf() + 'static bool NEEDS_MPI = false;'
        self.out.lf().lf()
    
    def output_code_constants(self):
        for dtype in self.dtype_to_spec.keys():
            dtype_spec = self.dtype_to_spec[dtype]
            
            maxin = self.mapping_from_dtype_to_maximum_number_of_inputvariables.get(dtype, 0)
            self.out + 'static int MAX_' + dtype_spec.input_var_name.upper() + ' = ' + maxin + ";"
            self.out.lf()
            
            maxout = self.mapping_from_dtype_to_maximum_number_of_outputvariables.get(dtype, 0)
            self.out + 'static int MAX_' + dtype_spec.output_var_name.upper() + ' = ' + maxout + ";"
            self.out.lf()
            
    def output_handle_call(self):
        self.out.lf().lf() + 'bool handle_call() {'
        self.out.indent()
        
        self.out.lf() + 'int call_count = header_in[HEADER_CALL_COUNT];'
        
        self.out.lf().lf() + 'switch(header_in[HEADER_FUNCTION_ID]) {'
        self.out.indent()
        self.out.lf() + 'case 0:'
        self.out.indent().lf() + 'return false;'
        self.out.lf() + 'break;'
        self.out.dedent()
        
        self.output_sourcecode_for_functions()
        
        self.out.lf() + 'default:'
        self.out.indent()
        self.out.lf() + 'header_out[HEADER_FLAGS] = header_out[HEADER_FLAGS] | ERROR_FLAG;'
        self.out.lf() + 'strings_out[0] = new char[100];'
        self.out.lf() + 'sprintf(strings_out[0], "unknown function id: %d\\n", header_in[HEADER_FUNCTION_ID]);'
        self.out.lf() + 'fprintf(stderr, "unknown function id: %d\\n", header_in[HEADER_FUNCTION_ID]);'
        self.out.lf() + 'header_out[HEADER_STRING_COUNT] = 1;'
        self.out.dedent()
        
        self.out.dedent().lf() + '}'
        self.out.dedent()
        self.out.indent().lf() + 'return true;'
        self.out.dedent().lf() + '}'

class GenerateACHeaderStringFromASpecificationClass\
    (GenerateASourcecodeStringFromASpecificationClass):

    @late
    def ignore_functions_from_specification_classes(self):
        return []
        
    @late
    def underscore_functions_from_specification_classes(self):
        return []
        
    @late
    def dtype_to_spec(self):
        return dtype_to_spec
        
    @late
    def make_extern_c(self):
        return True
    
    def must_include_interface_function_in_output(self, x):
        if x.specification.name.startswith("internal__"):
            return False
            
        for cls in self.ignore_functions_from_specification_classes:
            if hasattr(cls, x.specification.name):
                return False
        
        return True
        
    def output_sourcecode_for_function(self):
        return GenerateACHeaderDefinitionStringFromAFunctionSpecification()
        
    def start(self):
        self.out + '#include "stdbool.h"'  
        self.out.lf()
        if self.make_extern_c:
            self.out + "#ifdef __cplusplus"
            self.out.lf() + 'extern "C" {'
            self.out.lf() + "#endif"
            self.out.lf()
            
        self.output_sourcecode_for_functions()
        
        if self.make_extern_c:
            self.out + "#ifdef __cplusplus"
            self.out.lf() + '}'
            self.out.lf() + "#endif"
            self.out.lf()
        
        self.out.lf()
        
        self._result = self.out.string
        


class GenerateACStubStringFromASpecificationClass\
    (GenerateASourcecodeStringFromASpecificationClass):

    @late
    def dtype_to_spec(self):
        return dtype_to_spec
        
    @late
    def make_extern_c(self):
        return False
    
    def output_sourcecode_for_function(self):
        return create_definition.CreateCStub()

    def must_include_interface_function_in_output(self, x):
        return not x.specification.name.startswith("internal__")
     
    def start(self):  
    
        self.output_local_includes()
        
        self.out.lf()
        
        if self.make_extern_c:
            self.out + 'extern "C" {'
            self.out.indent().lf()
            
        self.output_sourcecode_for_functions()
        
        if self.make_extern_c:
            self.out.dedent().lf() + '}'
        
        self.out.lf()
        
        self._result = self.out.string
        
    
    def output_local_includes(self):
        self.out.n()
        if hasattr(self.specification_class, 'include_headers'):
            for x in self.specification_class.include_headers:
                self.out.n() + '#include "' + x + '"'
    
        
        
        <|MERGE_RESOLUTION|>--- conflicted
+++ resolved
@@ -641,11 +641,7 @@
     }
     
     if(header_in[HEADER_BOOLEAN_COUNT] > 0) {
-<<<<<<< HEAD
-      receive_array_sockets(booleans_in, header_in[HEADER_BOOLEAN_COUNT], socketfd , rank);
-=======
       receive_array_sockets(booleans_in, header_in[HEADER_BOOLEAN_COUNT] * sizeof(bool), socketfd , rank);
->>>>>>> 120c480f
       MPI_Bcast(booleans_in, header_in[HEADER_BOOLEAN_COUNT], MPI_C_BOOL, 0, MPI_COMM_WORLD);
     }
     
@@ -826,11 +822,7 @@
     }
     
     if(header_in[HEADER_BOOLEAN_COUNT] > 0) {
-<<<<<<< HEAD
-      receive_array_sockets(booleans_in, header_in[HEADER_BOOLEAN_COUNT], socketfd , 0);
-=======
       receive_array_sockets(booleans_in, header_in[HEADER_BOOLEAN_COUNT] * sizeof(bool), socketfd , 0);
->>>>>>> 120c480f
     }
     
     if(header_in[HEADER_STRING_COUNT] > 0) {
