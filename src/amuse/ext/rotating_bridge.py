--- conflicted
+++ resolved
@@ -72,11 +72,7 @@
                 ay+=_ay
                 az+=_az
 
-<<<<<<< HEAD
-        if self.omega != 0*self.omega:
-=======
-        if self.omega.value_in(self.omega.unit) !=0.:
->>>>>>> 0f60c09e
+        if self.omega != quantities.zero:
             vx0=parts.vx.copy()
             vy0=parts.vy.copy()
             omega=2*self.omega
