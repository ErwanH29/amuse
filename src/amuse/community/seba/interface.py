from amuse.community import *
from amuse.datamodel import Particles
from amuse.datamodel import ParticlesSubset
from amuse.community.interface import se
from amuse.support import code

class SeBaInterface(CodeInterface, se.StellarEvolutionInterface, LiteratureReferencesMixIn, StoppingConditionInterface):

    """
    Stellar evolution is performed by the rapid single-star evolution
    and binary evolution using SeBa.This is a package of
    semi-analytical formulae which covers all phases of evolution from
    the zero-age main-sequence up to and including remnant phases. It
    is valid for masses in the range 0.01-1000 Msun with variable
    metallicity.  SeBa includes prescriptions for mass loss by stellar
    winds, supernova and supports binary evolution.

        .. [#] ** Portegies Zwart S.F. & Verbunt F., 1996, A&A, 309, 179:
        .. [#] ... "Population synthesis of high-mass binaries"
        .. [#] Toonen, S., Nelemans, G., Portegies Zwart S.F., 2012, A&A, 546A, 70T
        .. [#] ... "Supernova Type Ia progenitors from merging double white dwarfs. Using a new population synthesis model"
    """

    include_headers = ['worker_code.h', 'stopcond.h']

    def __init__(self, **options):
        CodeInterface.__init__(self, name_of_the_worker="seba_worker", **options)
        LiteratureReferencesMixIn.__init__(self)


    @legacy_function
    def evolve_star():
        function = LegacyFunctionSpecification()
        function.addParameter('mass', dtype='float64', direction=function.IN)
        function.addParameter('endtime', dtype='float64', direction=function.IN)
        function.addParameter('metal', dtype='float64', direction=function.IN)
        function.addParameter('resulttime', dtype='float64', direction=function.OUT)
        function.addParameter('end_mass', dtype='float64', direction=function.OUT)
        function.addParameter('end_radius', dtype='float64', direction=function.OUT)
        function.addParameter('end_luminosity', dtype='float64', direction=function.OUT)
        function.addParameter('end_temperature', dtype='float64', direction=function.OUT)
        function.addParameter('time_step', dtype='float64', direction=function.OUT)
        function.addParameter('stellar_type', dtype='int32', direction=function.OUT)
        function.result_type = 'int32'
        function.can_handle_array = True
        return function

    @legacy_function
    def new_binary():
        """
        Define a new star in the code. The star will start with the given mass.
        """
        function = LegacyFunctionSpecification()
        function.can_handle_array = True
        function.addParameter('index_of_the_star', dtype='int32', direction=function.OUT
            , description="The new index for the star. This index can be used to refer to this star in other functions")
        function.addParameter('semi_major_axis', dtype='float64', direction=function.IN
            , description="The eccentricity of the orbit")
        function.addParameter('eccentricity', dtype='float64', direction=function.IN
            , description="The eccentricity of the orbit")
        function.addParameter('child1', dtype='int32', direction=function.IN
            , description="The index of the first child, as returned by new_particle")
        function.addParameter('child2', dtype='int32', direction=function.IN
            , description="The index of the second child, as returned by new_particle")

        function.result_type = 'int32'
        function.result_doc = """
        0 - OK
            New star was loaded and the index_of_the_star parameter set.
        -1 - ERROR
            New star could not be created.
        """
        return function

    @legacy_function
    def delete_binary():
        """
        Remove the definition of binary from the code. After calling this function the particle is
        no longer part of the model evolution. It's children are still a part of particles model.
        """
        function = LegacyFunctionSpecification()
        function.can_handle_array = True
        function.addParameter('index_of_the_particle', dtype='int32', direction=function.IN,
            description = "Index of the binary to be removed. This index must have been returned by an earlier call to :meth:`new_binary`")
        function.result_type = 'int32'
        function.result_doc = """
        0 - OK
            binary was removed from the model
        -1 - ERROR
            binary could not be found
        -2 - ERROR
            not yet implemented
        """
        return function

    @legacy_function
    def evolve_system():
        """
        Evolve the model until the given time, or until a stopping condition is set.
        Need to call this evolve_system as evolve_model is overriden in se.StellarEvolution
        """
        function = LegacyFunctionSpecification()
        function.addParameter('time', dtype='float64', direction=function.IN,
            description = "Model time to evolve the code to. The model will be "
                "evolved until this time is reached exactly or just after.")
        function.result_type = 'int32'
        return function

    @legacy_function
    def get_eccentricity():
        """
        Retrieve the current eccentricity of the binary star.
        """
        function = LegacyFunctionSpecification()
        function.can_handle_array = True
        function.addParameter('index_of_the_star', dtype='int32', direction=function.IN
            , description="The index of the star to get the value of")
        function.addParameter('value', dtype='float64', direction=function.OUT
            , description="The current eccentricity.")
        function.result_type = 'int32'
        function.result_doc = """
        0 - OK
            The value has been set.
        -1 - ERROR
            A binary with the given index was not found.
        """
        return function

    @legacy_function
    def get_semi_major_axis():
        """
        Retrieve the current semi major axis of the elliptical orbit of the parts in the binary star.
        """
        function = LegacyFunctionSpecification()
        function.can_handle_array = True
        function.addParameter('index_of_the_star', dtype='int32', direction=function.IN
            , description="The index of the star to get the value of")
        function.addParameter('value', dtype='float64', direction=function.OUT
            , description="The current semi major axis.")
        function.result_type = 'int32'
        function.result_doc = """
        0 - OK
            The value has been set.
        -1 - ERROR
            A binary with the given index was not found.
        """
        return function

    @legacy_function
    def get_core_mass():
        """
        Retrieve the current core mass of a star
        """
        function = LegacyFunctionSpecification()
        function.can_handle_array = True
        function.addParameter('index_of_the_star', dtype='int32', direction=function.IN
            , description="The index of the star to get the value of")
        function.addParameter('value', dtype='float64', direction=function.OUT
            , description="The current core_mass.")
        function.result_type = 'int32'
        function.result_doc = """
        0 - OK
            The value has been set.
        -1 - ERROR
            A binary with the given index was not found.
        """
        return function

    @legacy_function
    def get_COcore_mass():
        """
        Retrieve the current CO core mass of a star
        """
        function = LegacyFunctionSpecification()
        function.can_handle_array = True
        function.addParameter('index_of_the_star', dtype='int32', direction=function.IN
            , description="The index of the star to get the value of")
        function.addParameter('value', dtype='float64', direction=function.OUT
            , description="The current core_mass.")
        function.result_type = 'int32'
        function.result_doc = """
        0 - OK
            The value has been set.
        -1 - ERROR
            A binary with the given index was not found.
        """
        return function

    @legacy_function
    def change_mass():
        """
        Set the add_mass increase (positive) or decrease (negative) of a star
        """
        function = LegacyFunctionSpecification()
        function.can_handle_array = True
        function.addParameter('index_of_the_star', dtype='int32', direction=function.IN
            , description="The index of the star to set the value of")
        function.addParameter('value', dtype='float64', direction=function.IN
            , description="The current change_mass.")
        function.addParameter('dt', dtype='float64', direction=function.IN
            , description="The time in which the mass was changed.")
        function.result_type = 'int32'
        function.result_doc = """
        0 - OK
            The value has been set.
        -1 - ERROR
            A binary with the given index was not found.
        """
        return function


    @legacy_function
    def merge_the_binary():
        """
        Merges the stars in the binary, creates a 'merged' binary. 
        """
        function = LegacyFunctionSpecification()
        function.can_handle_array = True
        function.addParameter('index_of_the_binary', dtype='int32', direction=function.IN
            , description="The index of the binary to set the value of")
        function.addParameter('child1', dtype='int32', direction=function.IN
            , description="The index of the consumer")
        function.addParameter('child2', dtype='int32', direction=function.IN
            , description="The index of the dinner")
        function.result_type = 'int32'
        function.result_doc = """
        0 - OK
            The value has been set.
        -1 - ERROR
            A binary with the given index was not found.
        """
        return function

    @legacy_function
    def merge_with_other_star():
        """
        Merges the star with another star, companion star remains unaltered
        """
        function = LegacyFunctionSpecification()
        function.can_handle_array = True
        function.addParameter('child1', dtype='int32', direction=function.IN
            , description="The index of the consumer")
        function.addParameter('child2', dtype='int32', direction=function.IN
            , description="The index of the dinner")
        function.result_type = 'int32'
        function.result_doc = """
        0 - OK
            The value has been set.
        -1 - ERROR
            A binary with the given index was not found.
        """
        return function



    @legacy_function
    def refresh_memory():
        """
        Refresh the memory of SeBa. Update previous parameters in SeBa to current values. 
        """
        function = LegacyFunctionSpecification()
        function.can_handle_array = True
        function.addParameter('index_of_the_star', dtype='int32', direction=function.IN
            , description="The index of the star to set the value of")
        function.result_type = 'int32'
        function.result_doc = """
        0 - OK
            The value has been set.
        -1 - ERROR
            A binary with the given index was not found.
        """
        return function


    @legacy_function
    def recall_memory_one_step():
        """
        Recall the memory of SeBa one time_step ago. Update current parameters in SeBa to previous values. 
        """
        function = LegacyFunctionSpecification()
        function.can_handle_array = True
        function.addParameter('index_of_the_star', dtype='int32', direction=function.IN
            , description="The index of the star to set the value of")
        function.result_type = 'int32'
        function.result_doc = """
        0 - OK
            The value has been set.
        -1 - ERROR
            A binary with the given index was not found.
        """
        return function



    @legacy_function
    def get_envelope_mass():
        """
        Retrieve the current envelope mass of a star
        """
        function = LegacyFunctionSpecification()
        function.can_handle_array = True
        function.addParameter('index_of_the_star', dtype='int32', direction=function.IN
            , description="The index of the star to get the value of")
        function.addParameter('value', dtype='float64', direction=function.OUT
            , description="The current envelope_mass.")
        function.result_type = 'int32'
        function.result_doc = """
        0 - OK
            The value has been set.
        -1 - ERROR
            A binary with the given index was not found.
        """
        return function

    @legacy_function
    def get_core_radius():
        """
        Retrieve the current radius of the core
        """
        function = LegacyFunctionSpecification()
        function.can_handle_array = True
        function.addParameter('index_of_the_star', dtype='int32', direction=function.IN
            , description="The index of the star to get the value of")
        function.addParameter('value', dtype='float64', direction=function.OUT
            , description="The current core_radius.")
        function.result_type = 'int32'
        function.result_doc = """
        0 - OK
            The value has been set.
        -1 - ERROR
            A binary with the given index was not found.
        """
        return function


    @legacy_function
    def set_semi_major_axis():
        """
        Update the current semi major axis of the elliptical orbit of the parts in the binary star.
        """
        function = LegacyFunctionSpecification()
        function.can_handle_array = True
        function.addParameter('index_of_the_star', dtype='int32', direction=function.IN
            , description="The index of the star to get the value of")
        function.addParameter('value', dtype='float64', direction=function.IN
            , description="The new semi major axis.")
        function.result_type = 'int32'
        function.result_doc = """
        0 - OK
            The value has been set.
        -1 - ERROR
            A binary with the given index was not found.
        """
        return function

    @legacy_function
    def set_eccentricity():
        """
        Update the current eccentricity of the elliptical orbit of the parts in the binary star.
        """
        function = LegacyFunctionSpecification()
        function.can_handle_array = True
        function.addParameter('index_of_the_star', dtype='int32', direction=function.IN
            , description="The index of the star to get the value of")
        function.addParameter('value', dtype='float64', direction=function.IN
            , description="The new eccentricity.")
        function.result_type = 'int32'
        function.result_doc = """
        0 - OK
            The value has been set.
        -1 - ERROR
            A binary with the given index was not found.
        """
        return function



    @legacy_function
    def get_children_of_binary():
        """
        Return the indices of both children
        """
        function = LegacyFunctionSpecification()
        function.addParameter('index_of_the_star', dtype='int32',
                              direction=function.IN,
                 description = 'index of the parent particle',
                 unit = INDEX)
        function.addParameter('child1', dtype='int32', direction=function.OUT,
                description = 'index of the first child particle, -1 if none',
                unit = LINK('particles') )
        function.addParameter('child2', dtype='int32', direction=function.OUT,
                unit = LINK('particles'))
        function.can_handle_array = True
        function.result_type = 'int32'
        return function


    @legacy_function
    def get_is_logging_of_evolve_enabled():
        """
        If True log the star state before and after evolve
        in starev.data
        """
        function = LegacyFunctionSpecification()
        function.addParameter('value', dtype='bool', direction=function.OUT)
        function.result_type = 'int32'
        function.result_doc = """
        0 - OK
            the parameter was retrieved
        -1 - ERROR
            could not retrieve parameter
        """
        return function

    @legacy_function
    def set_is_logging_of_evolve_enabled():
        """
        If True log the star state before and after evolve
        in starev.data
        """
        function = LegacyFunctionSpecification()
        function.addParameter('value', dtype='bool', direction=function.IN)
        function.result_type = 'int32'
        function.result_doc = """
        0 - OK
            the parameter was set
        -1 - ERROR
            could not set parameter
        """
        return function

    @legacy_function
    def get_supernova_kick_velocity():
        """
        Retrieve the current value of the supernova kick velocity (in kms).
        """
        function = LegacyFunctionSpecification()
        function.addParameter('v_disp', dtype='float64', direction=function.OUT,
            description = "The current value of the kick velocity dispersion")
        function.result_type = 'int32'
        function.result_doc = """
        0 - OK
            Current value of the supernova kick velocity was retrieved
        -1 - ERROR
            The code does not have support for retrieving the supernova kick velocity
        """
        return function

    @legacy_function
    def set_supernova_kick_velocity():
        """
        Update the value of the kick velocity dispersion.
        """
        function = LegacyFunctionSpecification()
        function.addParameter('v_disp', dtype='float64', direction=function.IN,
            description = "The new value of the supernova kick velocity dispersion.")
        function.result_type = 'int32'
        function.result_doc = """
        0 - OK
            Current value of the supernova kick velocity was set
        -1 - ERROR
            The code does not have support for updating the supernova kick velocity
        """
        return function


    @legacy_function
    def get_gyration_radius():
        """
        Retrieve the current value of the gyration radius (no units).
        """
        function = LegacyFunctionSpecification()
        function.can_handle_array = True
        function.addParameter('index_of_the_star', dtype='int32', direction=function.IN
            , description="The index of the star to set the value of")
        function.addParameter('gyration_radius', dtype='float64', direction=function.OUT,
            description = "The current value of the gyration radius")
        function.result_type = 'int32'
        function.result_doc = """
        0 - OK
            Current value of the gyration radius was retrieved
        -1 - ERROR
            The code does not have support for retrieving the gyration radius
        """
        return function

    @legacy_function
    def get_rotation_period():
        """
        Retrieve the current value of the rotation period (sec).
        """
        function = LegacyFunctionSpecification()
        function.can_handle_array = True
        function.addParameter('index_of_the_star', dtype='int32', direction=function.IN
            , description="The index of the star to set the value of")
        function.addParameter('rotation_period', dtype='float64', direction=function.OUT,
            description = "The current value of the rotation period")
        function.result_type = 'int32'
        function.result_doc = """
        0 - OK
            Current value of the rotation period was retrieved
        -1 - ERROR
            The code does not have support for retrieving the rotation period
        """
        return function

    @legacy_function
    def set_rotation_period():
        """
        Update the current rotation period of a star.
        """
        function = LegacyFunctionSpecification()
        function.can_handle_array = True
        function.addParameter('index_of_the_star', dtype='int32', direction=function.IN
            , description="The index of the star to get the value of")
        function.addParameter('value', dtype='float64', direction=function.IN
            , description="The new rotation period.")
        function.result_type = 'int32'
        function.result_doc = """
        0 - OK
            The value has been set.
        -1 - ERROR
            A binary with the given index was not found.
        """
        return function

    @legacy_function
    def get_fallback():
        """
        Retrieve the value of fallback fraction during the SN.
        """
        function = LegacyFunctionSpecification()
        function.can_handle_array = True
        function.addParameter('index_of_the_star', dtype='int32', direction=function.IN
            , description="The index of the star to set the value of")
        function.addParameter('rotation_period', dtype='float64', direction=function.OUT,
            description = "The current value of the rotation period")
        function.result_type = 'int32'
        function.result_doc = """
        0 - OK
            Value of the fallback fraction was retrieved
        -1 - ERROR
            The code does not have support for retrieving the fallback fraction
        """
        return function



    @legacy_function
    def get_rotation_period():
        """
        Retrieve the current value of the rotation period (sec).
        """
        function = LegacyFunctionSpecification()
        function.can_handle_array = True
        function.addParameter('index_of_the_star', dtype='int32', direction=function.IN
            , description="The index of the star to set the value of")
        function.addParameter('rotation_period', dtype='float64', direction=function.OUT,
            description = "The current value of the rotation period")
        function.result_type = 'int32'
        function.result_doc = """
        0 - OK
            Current value of the rotation period was retrieved
        -1 - ERROR
            The code does not have support for retrieving the rotation period
        """
        return function

    @legacy_function
    def set_rotation_period():
        """
        Update the current rotation period of a star.
        """
        function = LegacyFunctionSpecification()
        function.can_handle_array = True
        function.addParameter('index_of_the_star', dtype='int32', direction=function.IN
            , description="The index of the star to get the value of")
        function.addParameter('value', dtype='float64', direction=function.IN
            , description="The new rotation period.")
        function.result_type = 'int32'
        function.result_doc = """
        0 - OK
            The value has been set.
        -1 - ERROR
            A binary with the given index was not found.
        """
        return function

    @legacy_function
    def get_fallback():
        """
        Retrieve the value of fallback fraction during the SN.
        """
        function = LegacyFunctionSpecification()
        function.can_handle_array = True
        function.addParameter('index_of_the_star', dtype='int32', direction=function.IN
            , description="The index of the star to set the value of")
        function.addParameter('rotation_period', dtype='float64', direction=function.OUT,
            description = "The current value of the rotation period")
        function.result_type = 'int32'
        function.result_doc = """
        0 - OK
            Value of the fallback fraction was retrieved
        -1 - ERROR
            The code does not have support for retrieving the fallback fraction
        """
        return function



    @legacy_function
    def get_relative_age():
        """
        Retrieve the current value of the square of the relative age (Myr).
        """
        function = LegacyFunctionSpecification()
        function.can_handle_array = True
        function.addParameter('index_of_the_star', dtype='int32', direction=function.IN
            , description="The index of the star to set the value of")
        function.addParameter('relative_age', dtype='float64', direction=function.OUT,
            description = "The current value of the square of the relative age")
        function.result_type = 'int32'
        function.result_doc = """
        0 - OK
            Current value of the square of the relative age was retrieved
        -1 - ERROR
            The code does not have support for retrieving the square of the relative age
        """
        return function

    @legacy_function
    def get_natal_kick_velocity():
        """
        Retrieve the current value of the square of the natal kick velocity (Myr).
        """
        function = LegacyFunctionSpecification()
        function.can_handle_array = True
        function.addParameter('index_of_the_star', dtype='int32', direction=function.IN
            , description="The index of the star to set the value of")
        function.addParameter('natal_kick_velocity_x', dtype='float64', direction=function.OUT)
        function.addParameter('natal_kick_velocity_y', dtype='float64', direction=function.OUT)
        function.addParameter('natal_kick_velocity_z', dtype='float64', direction=function.OUT)
        function.result_type = 'int32'
        function.result_doc = """
        0 - OK
            Current value of the natal_kick_velocity was retrieved
        -1 - ERROR
            The code does not have support for retrieving the square of the natal_kick_velocity
        """
        return function

    @legacy_function
    def get_relative_mass():
        """
        Retrieve the current value of the square of the relative mass (MSun).
        """
        function = LegacyFunctionSpecification()
        function.can_handle_array = True
        function.addParameter('index_of_the_star', dtype='int32', direction=function.IN
            , description="The index of the star to set the value of")
        function.addParameter('relative_mass', dtype='float64', direction=function.OUT,
            description = "The current value of the square of the relative mass")
        function.result_type = 'int32'
        function.result_doc = """
        0 - OK
            Current value of the square of the relative mass was retrieved
        -1 - ERROR
            The code does not have support for retrieving the square of the relative mass
        """
        return function

    @legacy_function
    def get_effective_radius():
        """
        Retrieve the current value of the effective radius (Rsun).
        This can be different from the (equilibrium) radius due to accretion or mass loss.
        """
        function = LegacyFunctionSpecification()
        function.can_handle_array = True
        function.addParameter('index_of_the_star', dtype='int32', direction=function.IN
            , description="The index of the star to set the value of")
        function.addParameter('effective_radius', dtype='float64', direction=function.OUT,
            description = "The current value of the effective radius")
        function.result_type = 'int32'
        function.result_doc = """
        0 - OK
            Current value of the effective_radius was retrieved
        -1 - ERROR
            The code does not have support for retrieving the effective_radius
        """
        return function


    @legacy_function
    def get_convective_envelope_mass():
        """
        Retrieve the current value of the mass of the part of the envelope that is convective (MSun).
        """
        function = LegacyFunctionSpecification()
        function.can_handle_array = True
        function.addParameter('index_of_the_star', dtype='int32', direction=function.IN
            , description="The index of the star to set the value of")
        function.addParameter('convective_envelope_mass', dtype='float64', direction=function.OUT,
            description = "The current value of the mass of the part of the envelope that is convective")
        function.result_type = 'int32'
        function.result_doc = """
        0 - OK
            Current value of the convective envelope mass was retrieved
        -1 - ERROR
            The code does not have support for retrieving the square of the relative mass
        """
        return function




    @legacy_function
    def get_convective_envelope_radius():
        """
        Retrieve the current value of the radius of the part of the envelope that is convective (RSun).
        """
        function = LegacyFunctionSpecification()
        function.can_handle_array = True
        function.addParameter('index_of_the_star', dtype='int32', direction=function.IN
            , description="The index of the star to set the value of")
        function.addParameter('convective_envelope_radius', dtype='float64', direction=function.OUT,
            description = "The current value of the radius of the part of the envelope that is convective")
        function.result_type = 'int32'
        function.result_doc = """
        0 - OK
            Current value of the convective envelope radius was retrieved
        -1 - ERROR
            The code does not have support for retrieving the square of the relative mass
        """
        return function




    @legacy_function
    def get_time():
        """
        Retrieve the model time. This time should be close to the end time specified
        in the evolve code. Or, when a collision was detected, it will be the
        model time of the collision.
        """
        function = LegacyFunctionSpecification()
        function.addParameter('time', dtype='float64', direction=function.OUT,
            description = "The current model time")
        function.result_type = 'int32'
        function.result_doc = """
        0 - OK
            Current value of the time was retrieved
        -1 - ERROR
            The code does not have support for querying the time
        """
        return function

    @legacy_function
    def get_wind_mass_loss_rate():
        """
        Retrieve the current value of the wind_mass_loss_rate (Msun/yr).
        """
        function = LegacyFunctionSpecification()
        function.can_handle_array = True
        function.addParameter('index_of_the_star', dtype='int32', direction=function.IN
            , description="The index of the star to set the value of")
        function.addParameter('wind_mass_loss_rate', dtype='float64', direction=function.OUT,
            description = "The current value of the wind_mass_loss_rate")
        function.result_type = 'int32'
        function.result_doc = """
        0 - OK
            Current value of the wind_mass_loss_rate was retrieved
        -1 - ERROR
            The code does not have support for retrieving the wind_mass_loss_rate
        """
        return function


    # SPZ&SLWMcM
    # No stopping conditions in this version for now.
    def evolve_model(self, end_time=None, keep_synchronous=True):
        if not keep_synchronous:
            raise Exception("non_synchronous evolution not implemented")
        if end_time is None:
            end_time = self.model_time + min(self.particles.time_step)
        return self.evolve_system(end_time)

class SeBa(se.StellarEvolution):
    
    __interface__ = SeBaInterface

    def __init__(self, **options):
        self.stopping_conditions = StoppingConditions(self)
        self.stopping_conditions.supernova_detection = code.StoppingCondition('supernova_detection')

        se.StellarEvolution.__init__(self,  SeBaInterface(**options), **options)

    def evolve_model(self, end_time=None, keep_synchronous=True):
        self.stopping_conditions.supernova_detection.unset()
        if not keep_synchronous:
            raise Exception("non_synchronous evolution not implemented")
        evolve_a_success = 0
        if end_time is None:
            end_time = self.model_time + min(self.particles.time_step)
#        print "t=", self.model_time, end_time
        if not self.stopping_conditions.supernova_detection.is_enabled():
            evolve_a_success =  self.evolve_system(end_time)        
        else:
            new_end_time = min(end_time, self.model_time + min(self.particles.time_step))
            while self.model_time<new_end_time:
                old_particles = self.particles.copy()
                evolve_a_success =  self.evolve_system(new_end_time)
                psn = self.particles[numpy.logical_and(self.particles.stellar_type >= 13|units.stellar_type, self.particles.stellar_type <= 15|units.stellar_type)]
                psn -= self.particles[numpy.logical_and(old_particles.stellar_type >= 13|units.stellar_type, old_particles.stellar_type <= 15|units.stellar_type)]
    
                if len(psn)>0:
#                    print "Supernova at time:", psn
                    self.stopping_conditions.supernova_detection.set(psn)
                    break
                new_end_time = min(end_time, self.model_time + min(self.particles.time_step))

            """
            to be used if stopping condition is implemented in c
        old_particles = self.particles.copy()
        evolve_a_success =  self.evolve_system(end_time)
        if self.stopping_conditions.supernova_detection.is_set():
            print "XXStellar supernova stopping condition is set"
            print self.particles
            print "age=", self.particles.age, self.particles.relative_age

            self.reset_all_stars(old_particles)
            evolve_a_success =  self.evolve_system(new_end_time)
            """

        return evolve_a_success

    def reset_all_stars(self, old_particles):
        psn = self.particles[self.particles.stellar_type==14|units.stellar_type]
        psn -= self.particles[old_particles.stellar_type==14|units.stellar_type]

        # print "t=", psn.relative_age[0]
        tsn = self.model_time - psn.get_relative_age()[0]
#        channel_from_old_to_new_star = old_particles.new_channel_to(self.particles)
#        channel_from_old_to_new_star.copy_attributes(["relative_age", "relative_mass"])
#        self.evolve_model(tsn)

        self.particles.remove_particles(self.particles)
        self.particles.add_particles(old_particles)
        self.model_time = tsn
        self.evolve_model(tsn)

    def define_properties(self, handler):
        se.StellarEvolution.define_properties(self, handler)
        handler.add_property('get_time', public_name = "model_time")


    def define_methods(self, handler):
        se.StellarEvolution.define_methods(self, handler)

        handler.add_method(
            "evolve_for",
            (handler.INDEX, units.Myr),
            (handler.ERROR_CODE,)
        )
        handler.add_method(
            "evolve_star",
            (units.MSun, units.Myr, units.none),
            (units.Myr, units.MSun, units.RSun, units.LSun, units.K, units.Myr,units.stellar_type, handler.ERROR_CODE)
        )
        handler.add_method(
            "evolve_system",
            (units.Myr,),
            (handler.ERROR_CODE,)
        )
        handler.add_method(
            "new_binary",
            (units.RSun, handler.NO_UNIT, handler.LINK('particles'), handler.LINK('particles')),
            (handler.INDEX, handler.ERROR_CODE,)
        )
        handler.add_method(
            "delete_binary",
            (handler.INDEX,),
            (handler.ERROR_CODE,)
        )
        handler.add_method(
            "get_eccentricity",
            (handler.INDEX,),
            (handler.NO_UNIT, handler.ERROR_CODE,)
        )
        handler.add_method(
            "get_semi_major_axis",
            (handler.INDEX,),
            (units.RSun, handler.ERROR_CODE,)
        )
        handler.add_method(
            "get_core_mass",
            (handler.INDEX,),
            (units.MSun, handler.ERROR_CODE,)
        )
        handler.add_method(
            "get_COcore_mass",
            (handler.INDEX,),
            (units.MSun, handler.ERROR_CODE,)
        )
        handler.add_method(
            "change_mass",
            (handler.INDEX,units.MSun,units.Myr),
            (handler.ERROR_CODE,)
        )
        handler.add_method(
            "merge_the_binary",
            (handler.INDEX,handler.LINK('particles'),handler.LINK('particles')),
            (handler.ERROR_CODE,)
        )
        handler.add_method(
            "merge_with_other_star",
            (handler.INDEX,handler.LINK('particles')),
            (handler.ERROR_CODE,)
        )
        handler.add_method(
            "refresh_memory",
            (handler.INDEX),
            (handler.ERROR_CODE,)
        )
        handler.add_method(
            "recall_memory_one_step",
            (handler.INDEX),
            (handler.ERROR_CODE,)
        )
        handler.add_method(
            "get_envelope_mass",
            (handler.INDEX,),
            (units.MSun, handler.ERROR_CODE,)
        )
        handler.add_method(
            "get_core_radius",
            (handler.INDEX,),
            (units.RSun, handler.ERROR_CODE,)
        )
        handler.add_method(
            "set_semi_major_axis",
            (handler.INDEX, units.RSun,),
            (handler.ERROR_CODE,)
        )
        handler.add_method(
            "get_age",
            (handler.INDEX,),
            (units.Myr, handler.ERROR_CODE,)
        )
        handler.add_method(
            "get_time_step",
            (handler.INDEX,),
            (units.Myr, handler.ERROR_CODE,)
        )
        handler.add_method(
            "get_supernova_kick_velocity",
            (),
            (units.kms, handler.ERROR_CODE,)
        )
        handler.add_method(
            "set_supernova_kick_velocity",
            (units.kms,),
            (handler.ERROR_CODE,)
        )
        handler.add_method(
            "get_gyration_radius",
            (handler.INDEX,),
            (units.none, handler.ERROR_CODE,)
        )
        handler.add_method(
            "get_rotation_period",
            (handler.INDEX,),
            (units.s, handler.ERROR_CODE,)
        )
        handler.add_method(
            "set_rotation_period",
            (handler.INDEX, units.s,),
            (handler.ERROR_CODE,)
        )        
        handler.add_method(
            "get_fallback",
            (handler.INDEX,),
            (units.none, handler.ERROR_CODE,)
        )
        handler.add_method(
            "get_rotation_period",
            (handler.INDEX,),
            (units.s, handler.ERROR_CODE,)
        )
        handler.add_method(
            "set_rotation_period",
            (handler.INDEX, units.s,),
            (handler.ERROR_CODE,)
        )        
        handler.add_method(
            "get_fallback",
            (handler.INDEX,),
            (units.none, handler.ERROR_CODE,)
        )
        handler.add_method(
            "get_relative_age",
            (handler.INDEX,),
            (units.Myr, handler.ERROR_CODE,)
        )
        handler.add_method(
            "get_natal_kick_velocity",
            (handler.INDEX,),
            (units.kms, units.kms, units.kms, handler.ERROR_CODE,)
        )
        handler.add_method(
            "get_relative_mass",
            (handler.INDEX,),
            (units.MSun, handler.ERROR_CODE,)
        )
        handler.add_method(
            "get_effective_radius",
            (handler.INDEX,),
            (units.RSun, handler.ERROR_CODE,)
        )
        handler.add_method(
            "get_convective_envelope_mass",
            (handler.INDEX,),
            (units.MSun, handler.ERROR_CODE,)
        )
        handler.add_method(
            "get_convective_envelope_radius",
            (handler.INDEX,),
            (units.RSun, handler.ERROR_CODE,)
        )
        handler.add_method(
            "get_time",
            (),
            (units.Myr,handler.ERROR_CODE,)
        )
        handler.add_method(
            "get_wind_mass_loss_rate",
            (handler.INDEX,),
            (units.MSun/units.yr, handler.ERROR_CODE,)
        )
        self.stopping_conditions.define_methods(handler)

    def update_time_steps(self):
        pass

    def define_parameters(self, handler):
        handler.add_method_parameter(
            "get_metallicity",
            "set_metallicity",
            "metallicity",
            "Metallicity of all stats",
            default_value = 0.02
        )
        handler.add_method_parameter(
            "get_supernova_kick_velocity",
            "set_supernova_kick_velocity",
            "supernova_kick_velocity",
            "Kick velocity to compact handler formed in supernova",
            default_value = 600 | units.kms
        )

        handler.add_method_parameter(
            "get_is_logging_of_evolve_enabled",
            "set_is_logging_of_evolve_enabled",
            "is_logging_of_evolve_enabled",
            "if True will log star state before and after evolve in starev.data",
            default_value = False
        )

        self.stopping_conditions.define_parameters(handler)


    def define_particle_sets(self, handler):

        handler.define_set('particles', 'index_of_the_star')
        handler.set_new('particles', 'new_particle')
        handler.set_delete('particles', 'delete_star')

        handler.add_getter('particles', 'get_radius', names = ('radius',))
        handler.add_getter('particles', 'get_stellar_type', names = ('stellar_type',))
        handler.add_getter('particles', 'get_mass', names = ('mass',))
        handler.add_getter('particles', 'get_core_mass', names = ('core_mass',))
        handler.add_getter('particles', 'get_COcore_mass', names = ('CO_core_mass',))
        handler.add_getter('particles', 'get_envelope_mass', names = ('envelope_mass',))
        handler.add_getter('particles', 'get_core_radius', names = ('core_radius',))
        handler.add_getter('particles', 'get_age', names = ('age',))
        handler.add_getter('particles', 'get_time_step', names = ('time_step',))
        #handler.add_getter('particles', 'get_spin', names = ('spin',))
        handler.add_getter('particles', 'get_luminosity', names = ('luminosity',))
        handler.add_getter('particles', 'get_temperature', names = ('temperature',))
        handler.add_getter('particles', 'get_natal_kick_velocity', names = ('natal_kick_x','natal_kick_y','natal_kick_z'))
        handler.add_getter('particles', 'get_convective_envelope_mass', names = ('convective_envelope_mass',))
        handler.add_getter('particles', 'get_convective_envelope_radius', names = ('convective_envelope_radius',))
<<<<<<< HEAD
        handler.add_getter('particles', 'get_gyration_radius', names = ('gyration_radius',))
=======
        handler.add_getter('particles', 'get_gyration_radius_sq', names = ('gyration_radius_sq',))
>>>>>>> 269e78e3
        handler.add_getter('particles', 'get_rotation_period', names = ('rotation_period',))
        handler.add_setter('particles', 'set_rotation_period', names = ('rotation_period',))
        handler.add_getter('particles', 'get_fallback', names = ('fallback',))
        
        handler.add_getter('particles', 'get_relative_age', names = ('relative_age',))
        handler.add_getter('particles', 'get_relative_mass', names = ('relative_mass',))
        handler.add_getter('particles', 'get_wind_mass_loss_rate', names = ('wind_mass_loss_rate',))
        handler.add_getter('particles', 'get_effective_radius', names = ('effective_radius',))

        handler.add_method('particles', 'evolve_one_step')
        handler.add_method('particles', 'evolve_for')
        handler.add_method('particles', 'change_mass')
        handler.add_method('particles', 'refresh_memory')
        handler.add_method('particles', 'recall_memory_one_step')
        handler.add_method('particles', 'merge_with_other_star')

        handler.define_set('binaries', 'index_of_the_star')
        handler.set_new('binaries', 'new_binary')
        handler.set_delete('binaries', 'delete_binary')

        handler.add_getter('binaries', 'get_semi_major_axis', names = ('semi_major_axis',))
        handler.add_getter('binaries', 'get_eccentricity', names = ('eccentricity',))
        handler.add_getter('binaries', 'get_mass', names = ('mass',))
        handler.add_getter('binaries', 'get_time_step', names = ('time_step',))
        handler.add_getter('binaries', 'get_age', names = ('age',))
        handler.add_getter("binaries", 'get_children_of_binary')
        handler.add_setter('binaries', 'set_semi_major_axis', names = ('semi_major_axis',))
        handler.add_setter('binaries', 'set_eccentricity', names = ('eccentricity',))
        handler.add_method('binaries', 'merge_the_binary')
        

        
    def define_state(self, handler):
        se.StellarEvolution.define_state(self, handler)
        
        self.stopping_conditions.define_state(handler)



Seba = SeBa<|MERGE_RESOLUTION|>--- conflicted
+++ resolved
@@ -1091,11 +1091,7 @@
         handler.add_getter('particles', 'get_natal_kick_velocity', names = ('natal_kick_x','natal_kick_y','natal_kick_z'))
         handler.add_getter('particles', 'get_convective_envelope_mass', names = ('convective_envelope_mass',))
         handler.add_getter('particles', 'get_convective_envelope_radius', names = ('convective_envelope_radius',))
-<<<<<<< HEAD
         handler.add_getter('particles', 'get_gyration_radius', names = ('gyration_radius',))
-=======
-        handler.add_getter('particles', 'get_gyration_radius_sq', names = ('gyration_radius_sq',))
->>>>>>> 269e78e3
         handler.add_getter('particles', 'get_rotation_period', names = ('rotation_period',))
         handler.add_setter('particles', 'set_rotation_period', names = ('rotation_period',))
         handler.add_getter('particles', 'get_fallback', names = ('fallback',))
